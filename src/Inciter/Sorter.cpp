// *****************************************************************************
/*!
  \file      src/Inciter/Sorter.cpp
  \copyright 2012-2015 J. Bakosi,
             2016-2018 Los Alamos National Security, LLC.,
             2019-2020 Triad National Security, LLC.
             All rights reserved. See the LICENSE file for details.
  \brief     Mesh sorter for global distributed mesh reordering
  \see       Sorter.h for more info.
*/
// *****************************************************************************

#include <vector>
#include <algorithm>

#include "Sorter.hpp"
#include "Reorder.hpp"
#include "DerivedData.hpp"
#include "Inciter/InputDeck/InputDeck.hpp"

namespace inciter {

extern ctr::InputDeck g_inputdeck;

} // inciter::

using inciter::Sorter;

Sorter::Sorter( std::size_t meshid,
                const CProxy_Transporter& transporter,
                const tk::CProxy_MeshWriter& meshwriter,
                const tk::SorterCallback& cbs,
                const std::vector< Scheme >& scheme,
                CkCallback reorderRefiner,
                const std::vector< std::size_t >& ginpoel,
                const tk::UnsMesh::CoordMap& coordmap,
                const std::map< int, std::vector< std::size_t > >& bface,
                const std::vector< std::size_t >& triinpoel,
                const std::map< int, std::vector< std::size_t > >& bnode,
                int nchare ) :
  m_meshid( meshid ),
  m_host( transporter ),
  m_meshwriter( meshwriter ),
  m_cbs( cbs ),
  m_scheme( scheme ),
  m_reorderRefiner( reorderRefiner ),
  m_ginpoel( ginpoel ),
  m_coordmap( coordmap ),
  m_nbnd( 0 ),
  m_bface( bface ),
  m_triinpoel( triinpoel ),
  m_bnode( bnode ),
  m_nchare( nchare ),
  m_nodeset( begin(ginpoel), end(ginpoel) ),
  m_noffset( 0 ),
  m_nodech(),
  m_chnode(),
  m_edgech(),
  m_chedge(),
  m_msum(),
  m_reordcomm(),
  m_start( 0 ),
  m_newnodes(),
  m_newcoordmap(),
  m_reqnodes(),
  m_lower( 0 ),
  m_upper( 0 )
// *****************************************************************************
//  Constructor: prepare owned mesh node IDs for reordering
//! \param[in] meshid Mesh ID
//! \param[in] transporter Transporter (host) Charm++ proxy
//! \param[in] meshwriter Mesh writer Charm++ proxy
//! \param[in] cbs Charm++ callbacks for Sorter
//! \param[in] scheme Discretization schemes (one per mesh)
//! \param[in] reorderRefiner Callback to use to send reordered mesh to Refiner
//! \param[in] ginpoel Mesh connectivity (this chare) using global node IDs
//! \param[in] coordmap Mesh node coordinates (this chare) for global node IDs
//! \param[in] bface Face lists mapped to side set ids
//! \param[in] triinpoel Interconnectivity of points and boundary-faces
//! \param[in] bnode Node ids mapped to side set ids
//! \param[in] nchare Total number of Charm++ worker chares
// *****************************************************************************
{
  // Ensure boundary face ids will not index out of face connectivity
  Assert( std::all_of( begin(m_bface), end(m_bface),
            [&](const auto& s)
            { return std::all_of( begin(s.second), end(s.second),
                       [&](auto f){ return f*3+2 < m_triinpoel.size(); } ); } ),
          "Boundary face data structures inconsistent" );
}

void
Sorter::setup( std::size_t npoin )
// *****************************************************************************
// Setup chare mesh boundary node communication map
//! \param[in] npoin Total number of mesh points in mesh. Note that the number
//!   of mesh points does not have to be exactly the total number of points in
//!   the mesh. It can be a larger number, but not less. This is only used here
//!   to assign nodes to workers that will assign ids to mesh nodes during node
//!   reordering.
// *****************************************************************************
{
  // Compute the number of nodes (chunksize) a chare will build a node
  // communication map for. We compute two values of chunksize: one for when
  // the global node ids are abounded between [0...npoin-1], inclusive, and
  // another one for when the global node ids are assigned by a hash algorithm
  // during initial mesh refinement. In the latter case, the maximum
  // representable value of a std::size_t is assumed to be the large global node
  // id and is used to compute the chunksize. To compute the bin id, we attempt
  // to use the first chunksize first: if it gives a chare id that is
  // (strictly) lower than the number of chares, that's good. If not, we compute
  // the bin id based on the second chunksize, which almost always will give a
  // bin id strictly lower than the number of chares, except if the global node
  // id assigned by the hash algorithm in Refiner hits the maximum
  // representable number in std::size_t. If that is the case, we just assign
  // that node to the last chare.
  auto N = static_cast< std::size_t >( m_nchare );
  std::array< std::size_t, 2 > chunksize{{
     npoin / N, std::numeric_limits< std::size_t >::max() / N }};

  const auto scheme = g_inputdeck.get< tag::discr, tag::scheme >();

  // Find chare-boundary nodes and edges of our mesh chunk. This algorithm
  // collects the global mesh node ids and edges on the chare boundary. A node
  // is on a chare boundary if it belongs to a face of a tetrahedron that has
  // no neighbor tet at a face. The edge is on the chare boundary if its first
  // edge-end point is on a chare boundary. The nodes are categorized to bins
  // that will be sent to different chares to build point-to-point
  // communication maps across all chares. The binning is determined by the
  // global node id divided by the chunksizes. See discussion above on how we
  // use two chunksizes for global node ids assigned by the hash algorithm in
  // Refiner (if initial mesh refinement has been done).
  tk::CommMaps chbnd;
  auto el = tk::global2local( m_ginpoel );      // generate local mesh data
  const auto& inpoel = std::get< 0 >( el );     // local connectivity
  auto esup = tk::genEsup( inpoel, 4 );         // elements surrounding points
  auto esuel = tk::genEsuelTet( inpoel, esup ); // elems surrounding elements
  for (std::size_t e=0; e<esuel.size()/4; ++e) {
    auto mark = e*4;
    for (std::size_t f=0; f<4; ++f)
      if (esuel[mark+f] == -1)
        for (std::size_t n=0; n<3; ++n) {
          auto g = m_ginpoel[ mark+tk::lpofa[f][n] ];
          auto bin = g / chunksize[0];
          if (bin >= N) bin = g / chunksize[1];
          if (bin >= N) bin = N - 1;
          Assert( bin < N, "Will index out of number of chares" );
          auto& b = chbnd[ static_cast< int >( bin ) ];
          b.get< tag::node >().insert( g );
          if (scheme == ctr::SchemeType::ALECG) {
            auto h = m_ginpoel[ mark + tk::lpofa[ f ][ tk::lpoet[n][1] ] ];
            b.get< tag::edge >().insert( { std::min(g,h), std::max(g,h) } );
          }
        }
  }

  // Send boundary data in bins to chares that will compute communication maps
  // for the data in the bin. These bins form a distributed table.  Note that
  // we only send data to those chares that have data to work on. The receiving
  // sides do not know in advance if they receive messages or not.  Completion
  // is detected by having the receiver respond back and counting the responses
  // on the sender side, i.e., this chare.
  m_nbnd = chbnd.size();
  if (m_nbnd == 0)
    contribute( sizeof(std::size_t), &m_meshid, CkReduction::nop,
                m_cbs.get< tag::queried >() );
  else
    for (const auto& [ targetchare, bnd ] : chbnd)
      thisProxy[ targetchare ].query( thisIndex, bnd );
}

void
Sorter::query( int fromch, const tk::AllCommMaps& bnd )
// *****************************************************************************
// Incoming query for a list of mesh nodes for which this chare compiles node
// communication maps
//! \param[in] fromch Sender chare ID
//! \param[in] bnd Chare-boundary data from another chare
// *****************************************************************************
{
  // Store incoming nodes in node->chare and its inverse, chare->node, maps
  const auto& nodes = bnd.get< tag::node >();
  for (auto n : nodes) m_nodech[ n ].push_back( fromch );
  m_chnode[ fromch ].insert( begin(nodes), end(nodes) );

  // Store incoming edges in edge->chare and its inverse, chare->edge, maps
  const auto& edges = bnd.get< tag::edge >();
  for (const auto& e : edges) m_edgech[ e ].push_back( fromch );
  m_chedge[ fromch ].insert( begin(edges), end(edges) );

  // Report back to chare message received from
  thisProxy[ fromch ].recvquery();
}

void
Sorter::recvquery()
// *****************************************************************************
// Receive receipt of boundary node lists to query
// *****************************************************************************
{
  if (--m_nbnd == 0)
    contribute( sizeof(std::size_t), &m_meshid, CkReduction::nop,
                m_cbs.get< tag::queried >() );
}

void
Sorter::response()
// *****************************************************************************
//  Respond to boundary node list queries
// *****************************************************************************
{
  std::unordered_map< int, tk::CommMaps > exp;

  // Compute node communication map to be sent back to chares
  for (const auto& [ neighborchare, bndnodes ] : m_chnode) {
    auto& nc = exp[ neighborchare ];
    for (auto n : bndnodes)
      for (auto d : tk::cref_find(m_nodech,n))
        if (d != neighborchare)
          nc[d].get< tag::node >().insert( n );
  }

  // Compute edge communication map to be sent back to chares
  for (const auto& [ neighborchare, bndedges ] : m_chedge) {
    auto& ec = exp[ neighborchare ];
    for (const auto& e : bndedges)
      for (auto d : tk::cref_find(m_edgech,e))
        if (d != neighborchare)
          ec[d].get< tag::edge >().insert( e );
  }

  // Send communication maps to chares that issued a query to us. Communication
  // maps were computed above for those chares that queried this map from us.
  // This data form a distributed table and we only work on a chunk of it. Note
  // that we only send data back to those chares that have queried us. The
  // receiving sides do not know in advance if the receive messages or not.
  // Completion is detected by having the receiver respond back and counting
  // the responses on the sender side, i.e., this chare.
  m_nbnd = exp.size();
  if (m_nbnd == 0)
    contribute( sizeof(std::size_t), &m_meshid, CkReduction::nop,
                m_cbs.get< tag::responded >() );
  else
    for (const auto& [ targetchare, maps ] : exp)
      thisProxy[ targetchare ].bnd( thisIndex, maps );
}

void
Sorter::bnd( int fromch, const tk::CommMaps& msum )
// *****************************************************************************
// Receive boundary node communication maps for our mesh chunk
//! \param[in] fromch Sender chare ID
//! \param[in] msum Communication map(s) assembled by chare fromch
// *****************************************************************************
{
  for (const auto& [ neighborchare, maps ] : msum) {
    auto& m = m_msum[ neighborchare ];
    const auto& nodemap = maps.get< tag::node >();
    m.get< tag::node >().insert( begin(nodemap), end(nodemap) );
    const auto& edgemap = maps.get< tag::edge >();
    m.get< tag::edge >().insert( begin(edgemap), end(edgemap) );
  }

  // Report back to chare message received from
  thisProxy[ fromch ].recvbnd();
}

void
Sorter::recvbnd()
// *****************************************************************************
// Receive receipt of boundary node communication map
// *****************************************************************************
{
  if (--m_nbnd == 0)
    contribute( sizeof(std::size_t), &m_meshid, CkReduction::nop,
                m_cbs.get< tag::responded >() );
}

void
Sorter::start()
// *****************************************************************************
//  Start reordering (if enabled)
// *****************************************************************************
{
  // Keep only those edges in edge comm map whose both end-points are in the
  // node comm map
  for (auto& [ neighborchare, maps ] : m_msum) {
    const auto& nodes = maps.get< tag::node >();
    tk::EdgeSet edges;
    for (const auto& e : maps.get< tag::edge >())
      if (nodes.find(e[0]) != end(nodes) && nodes.find(e[1]) != end(nodes))
        edges.insert( e );
    maps.get< tag::edge >() = std::move(edges);
  }

  if (g_inputdeck.get< tag::cmd, tag::feedback >()) m_host.chcomm();

  tk::destroy( m_nodech );
  tk::destroy( m_chnode );

  if (g_inputdeck.get< tag::discr, tag::pelocal_reorder >())
    mask();   // continue with mesh node reordering if requested (or required)
  else
    createDiscWorkers();  // skip mesh node reordering
}

void
Sorter::mask()
// *****************************************************************************
//  Start preparing for mesh node reordering in parallel
// *****************************************************************************
{
  // Compute asymmetric communcation map that will be used for reordering. This
  // communication map is asymmetric because it associates global mesh node IDs
  // to chares only with lower IDs than thisIndex. That is because this chare
  // will need to receive new (reorderd) node IDs only from chares with lower
  // IDs than thisIndex during node reordering. Since it only stores data for
  // lower chare IDs, it is asymmetric. Note that because of this algorithm the
  // type of m_msum is an ordered map, because of the std::none_of() algorithm
  // needs to look at ALL chares this chare potentially communicates nodes with
  // that have lower chare IDs that thisIndex. Since the map is ordered, it can
  // walk through from the beginning of m_msum until the outer loop variable c,
  // which is the chare ID the outer loop works on in a given cycle.
  for (auto c=m_msum.cbegin(); c!=m_msum.cend(); ++c)
    if (thisIndex > c->first) {
      auto& n = m_reordcomm[ c->first ];
      for (auto j : c->second.get< tag::node >())
        if (std::none_of( m_msum.cbegin(), c,
             [j]( const auto& s ) {
               const auto& nodemap = s.second.template get< tag::node >();
               return nodemap.find(j) != end(nodemap); } ))
        {
          n.insert(j);
        }
      if (n.empty()) m_reordcomm.erase( c->first );
    }

  // Count up total number of nodes this chare will need to receive
  auto nrecv = tk::sumvalsize( m_reordcomm );

  if ( g_inputdeck.get< tag::cmd, tag::feedback >() ) m_host.chmask();

  // Compute number of mesh node IDs we will assign IDs to
  auto nuniq = m_nodeset.size() - nrecv;

  // Start computing offsets for node reordering
  thisProxy.offset( thisIndex, nuniq );
}

void
Sorter::offset( int c, std::size_t u )
// *****************************************************************************
//  Receive number of uniquely assigned global mesh node IDs from chares with
//  lower IDs than thisIndex
//! \param[in] c Chare ID
//! \param[in] u Number of mesh node IDs chare c will assign IDs to
//! \details This function computes the offset each chare will need to start
//!   assigning its new node IDs from. The offset for a chare is the
//!   offset for the previous chare plus the number of node IDs the previous
//!   chare (uniquely) assigns new IDs for minus the number of node IDs the
//!   previous chare receives from others (lower chares). This is computed here
//!   in a parallel/distributed fashion by each chare sending its number of node
//!   IDs (that it uniquely assigns) to all chares. Note that each chare would
//!   only need to send this information to chares with higher IDs, but instead
//!   this function is called in a broadcast fashion, because that is more
//!   efficient than individual calls to only chares with higher IDs. Therefore
//!   when computing the offsets, we only count the lower chares. When this is
//!   done, we have the precise asymmetric communication map as well as the
//!   start offset on all chares and so we can start the distributed global mesh
//!   node ID reordering.
// *****************************************************************************
{
  if (c < thisIndex) m_start += u;
  if (++m_noffset == m_nchare) reorder();
}

void
Sorter::reorder()
// *****************************************************************************
//  Reorder global mesh node IDs
// *****************************************************************************
{
  // Activate SDAG waits for arriving requests from other chares requesting new
  // node IDs for node IDs we assign new IDs to during reordering; and for
  // computing/receiving lower and upper bounds of global node IDs our chare's
  // linear system will operate on after reordering.
  thisProxy[ thisIndex ].wait4prep();

  // Send out request for new global node IDs for nodes we do not reorder
  for (const auto& [ targetchare, nodes ] : m_reordcomm)
    thisProxy[ targetchare ].request( thisIndex, nodes );

  // Lambda to decide if node is assigned a new ID by this chare. If node is not
  // found in the asymmetric communication map, it is owned, i.e., this chare
  // assigns its new id.
  auto ownnode = [ this ]( std::size_t p ) {
    return std::all_of( m_reordcomm.cbegin(), m_reordcomm.cend(),
                        [&](const auto& s)
                        { return s.second.find(p) == s.second.cend(); } );
  };

  // Reorder our chunk of the mesh node IDs. Looping through all of our node
  // IDs, we test if we are to assign a new ID to a node ID, and if so, we
  // assign a new ID, i.e., reorder, by constructing a map associating new to
  // old IDs (m_newnodes). We also count up the reordered nodes, which serves as
  // the new node id. We also store the node coordinates associated to the new
  // node ID.
  for (auto p : m_nodeset)
    if (ownnode(p)) {
      m_newnodes[ p ] = m_start;        // assign new node ID (reorder)
      m_newcoordmap.emplace( m_start, tk::cref_find(m_coordmap,p) );
      ++m_start;
    }

  // Trigger SDAG wait indicating that reordering our node IDs are complete
  reorderowned_complete();

  // If all our nodes have new IDs assigned, reordering complete on this chare
  if (m_newnodes.size() == m_nodeset.size()) finish();
}

void
Sorter::request( int c, const std::unordered_set< std::size_t >& nd )
// *****************************************************************************
//  Request new global node IDs for old node IDs
//! \param[in] c Chare request coming from and to which we send new IDs to
//! \param[in] nd Set of old node IDs whose new IDs are requested
// *****************************************************************************
{
  // Queue up requesting chare and node IDs
  m_reqnodes.push_back( { c, nd } );
  // Trigger SDAG wait signaling that node IDs have been requested from us
  nodes_requested_complete();
}

void
Sorter::prepare()
// *****************************************************************************
//  Find new node IDs for old ones and return them to the requestor(s)
// *****************************************************************************
{
  // Find and return new node IDs to sender
  for (const auto& [ requestorchare, nodes ] : m_reqnodes) {
    std::unordered_map< std::size_t,
      std::tuple< std::size_t, tk::UnsMesh::Coord > > n;
    for (auto p : nodes) {
      auto newid = tk::cref_find( m_newnodes, p );
      n.emplace( p,
        std::make_tuple( newid, tk::cref_find(m_newcoordmap,newid) ) );
    }
    thisProxy[ requestorchare ].neworder( n );
  }

  tk::destroy( m_reqnodes ); // Clear queue of requests just fulfilled

  // Re-enable SDAG wait for preparing new node requests
  thisProxy[ thisIndex ].wait4prep();

  // Re-enable trigger signaling that reordering of owned node IDs are
  // complete right away
  reorderowned_complete();
}

void
Sorter::neworder( const std::unordered_map< std::size_t,
                        std::tuple< std::size_t, tk::UnsMesh::Coord > >& nodes )
// *****************************************************************************
//  Receive new (reordered) global node IDs
//! \param[in] nodes Map associating new to old node IDs
// *****************************************************************************
{
  // Store new node IDs associated to old ones, and node coordinates associated
  // to new node IDs.
  for (const auto& [ oldid, newnodes ] : nodes) {
    auto newid = std::get< 0 >( newnodes );
    m_newnodes[ oldid ] = newid;
    m_newcoordmap.emplace( newid, std::get< 1 >( newnodes ) );
  }

  // If all our nodes have new IDs assigned, reorder complete on this PE
  if (m_newnodes.size() == m_nodeset.size()) finish();
}

void
Sorter::finish()
// *****************************************************************************
//  Compute final result of reordering
//! \details Reordering is now complete on this chare. We now remap all mesh
//!   data to reflect the new ordering.
// *****************************************************************************
{
  // Update elem connectivity with the reordered node IDs
  tk::remap( m_ginpoel, m_newnodes );

  // Update node coordinate map with the reordered IDs
  m_coordmap = m_newcoordmap;

  // Update symmetric chare-node communication map with the reordered IDs
  for (auto& [ neighborchare, maps ] : m_msum) {

    tk::NodeSet n;
    for (auto p : maps.get< tag::node >())
      n.insert( tk::cref_find( m_newnodes, p ) );
    maps.get< tag::node >() = std::move( n );

    tk::EdgeSet e;
    for (const auto& ed : maps.get< tag::edge >()) {
      e.insert( { tk::cref_find(m_newnodes,ed[0]),
                  tk::cref_find(m_newnodes,ed[1]) } );
    }
    maps.get< tag::edge >() = std::move( e );

  }

  // Update boundary face-node connectivity with the reordered node IDs
  tk::remap( m_triinpoel, m_newnodes );

  // Update boundary node lists with the reordered node IDs
  for (auto& [ setid, nodes ] : m_bnode) tk::remap( nodes, m_newnodes );

  // Update mesh in Refiner after reordering
  m_reorderRefiner.send();

  // Progress report to host
  if ( g_inputdeck.get< tag::cmd, tag::feedback >() ) m_host.chreordered();

  createDiscWorkers();
}

void
Sorter::mesh( std::vector< std::size_t >& ginpoel,
              tk::UnsMesh::CoordMap& coordmap,
              std::vector< std::size_t >& triinpoel,
              std::map< int, std::vector< std::size_t > >& bnode )
// *****************************************************************************
// Update mesh data we hold for whoever calls this function
//! \param[in,out] ginpoel Mesh connectivity using global IDs
//! \param[in,out] coordmap Map of mesh node coordinates
//! \param[in,out] triinpoel Boundary face-node connectivity
//! \param[in] bnode Node lists of side sets
// *****************************************************************************
{
  ginpoel = m_ginpoel;
  coordmap = m_coordmap;
  triinpoel = m_triinpoel;
  bnode = m_bnode;
}

void
Sorter::createDiscWorkers()
// *****************************************************************************
//  Create Discretization chare array elements on this PE
//! \details We create chare array elements by calling the insert() member
//!   function, which allows specifying the PE on which the array element is
//!   created. and we send each chare array element the chunk of mesh it will
//!   operate on.
// *****************************************************************************
{
  std::vector< CProxy_Discretization > disc;
  for (auto& d : m_scheme) disc.push_back( d.disc() );

  // Create worker array element using Charm++ dynamic chare array element
  // insertion: last arg: PE chare is created on. See also Charm++ manual, Sec.
  // "Dynamic Insertion".

<<<<<<< HEAD
  m_scheme[m_meshid].disc()[ thisIndex ].insert( m_meshid, disc,
    m_scheme[m_meshid].fct(), m_scheme[m_meshid].cg(), m_host, m_meshwriter,
    m_ginpoel, m_coordmap, m_msum, m_nchare );
=======
  m_scheme[m_meshid].disc()[ thisIndex ].insert( m_meshid, m_transfer, disc,
    m_scheme[m_meshid].fct(), m_scheme[m_meshid].conjugategradients(), m_host,
    m_meshwriter, m_ginpoel, m_coordmap, m_msum, m_nchare );
>>>>>>> a3c63161

  contribute( sizeof(std::size_t), &m_meshid, CkReduction::nop,
              m_cbs.get< tag::discinserted >() );
}

void
Sorter::createWorkers()
// *****************************************************************************
//  Create worker chare array element
// *****************************************************************************
{
  // Make sure (bound) base is already created and accessible
  Assert( m_scheme[m_meshid].disc()[thisIndex].ckLocal() != nullptr,
          "About to pass nullptr" );

  // Create worker array element using Charm++ dynamic chare array element
  // insertion: 1st arg: chare id, other args: Discretization's child ctor args.
  // See also Charm++ manual, Sec. "Dynamic Insertion".
  m_scheme[m_meshid].insert( thisIndex, m_scheme[m_meshid].disc(), m_bface,
                             m_bnode, m_triinpoel );

  if ( g_inputdeck.get< tag::cmd, tag::feedback >() ) m_host.chcreated();

  contribute( sizeof(std::size_t), &m_meshid, CkReduction::nop,
              m_cbs.get< tag::workinserted >() );

  // Free up some memory
  tk::destroy( m_ginpoel );
  tk::destroy( m_coordmap );
  tk::destroy( m_bface );
  tk::destroy( m_triinpoel );
  tk::destroy( m_bnode );
  tk::destroy( m_nodeset );
  tk::destroy( m_nodech );
  tk::destroy( m_chnode );
  tk::destroy( m_msum );
  tk::destroy( m_reordcomm );
  tk::destroy( m_newnodes );
  tk::destroy( m_reqnodes );
}

#include "NoWarning/sorter.def.h"<|MERGE_RESOLUTION|>--- conflicted
+++ resolved
@@ -563,15 +563,9 @@
   // insertion: last arg: PE chare is created on. See also Charm++ manual, Sec.
   // "Dynamic Insertion".
 
-<<<<<<< HEAD
   m_scheme[m_meshid].disc()[ thisIndex ].insert( m_meshid, disc,
-    m_scheme[m_meshid].fct(), m_scheme[m_meshid].cg(), m_host, m_meshwriter,
-    m_ginpoel, m_coordmap, m_msum, m_nchare );
-=======
-  m_scheme[m_meshid].disc()[ thisIndex ].insert( m_meshid, m_transfer, disc,
     m_scheme[m_meshid].fct(), m_scheme[m_meshid].conjugategradients(), m_host,
     m_meshwriter, m_ginpoel, m_coordmap, m_msum, m_nchare );
->>>>>>> a3c63161
 
   contribute( sizeof(std::size_t), &m_meshid, CkReduction::nop,
               m_cbs.get< tag::discinserted >() );
