// *****************************************************************************
/*!
  \file      src/PDE/MultiMat/DGMultiMat.hpp
  \copyright 2012-2015 J. Bakosi,
             2016-2018 Los Alamos National Security, LLC.,
             2019-2020 Triad National Security, LLC.
             All rights reserved. See the LICENSE file for details.
  \brief     Compressible multi-material flow using discontinuous Galerkin
    finite elements
  \details   This file implements calls to the physics operators governing
    compressible multi-material flow using discontinuous Galerkin
    discretizations.
*/
// *****************************************************************************
#ifndef MultiMatDG_h
#define MultiMatDG_h

#include <cmath>
#include <algorithm>
#include <unordered_set>
#include <map>

#include "Macro.hpp"
#include "Exception.hpp"
#include "Vector.hpp"
#include "ContainerUtil.hpp"
#include "UnsMesh.hpp"
#include "Inciter/InputDeck/InputDeck.hpp"
#include "Integrate/Basis.hpp"
#include "Integrate/Quadrature.hpp"
#include "Integrate/Initialize.hpp"
#include "Integrate/Mass.hpp"
#include "Integrate/Surface.hpp"
#include "Integrate/Boundary.hpp"
#include "Integrate/Volume.hpp"
#include "Integrate/MultiMatTerms.hpp"
#include "Integrate/Source.hpp"
#include "RiemannFactory.hpp"
#include "EoS/EoS.hpp"
#include "MultiMat/MultiMatIndexing.hpp"
#include "Reconstruction.hpp"
#include "Limiter.hpp"

namespace inciter {

extern ctr::InputDeck g_inputdeck;

namespace dg {

//! \brief MultiMat used polymorphically with tk::DGPDE
//! \details The template arguments specify policies and are used to configure
//!   the behavior of the class. The policies are:
//!   - Physics - physics configuration, see PDE/MultiMat/Physics.h
//!   - Problem - problem configuration, see PDE/MultiMat/Problem.h
//! \note The default physics is velocity equilibrium (veleq), set in
//!   inciter::deck::check_multimat()
template< class Physics, class Problem >
class MultiMat {

  private:
    using eq = tag::multimat;

  public:
    //! Constructor
    //! \param[in] c Equation system index (among multiple systems configured)
    explicit MultiMat( ncomp_t c ) :
      m_system( c ),
      m_ncomp( g_inputdeck.get< tag::component, eq >().at(c) ),
      m_offset( g_inputdeck.get< tag::component >().offset< eq >(c) ),
      m_riemann( tk::cref_find( multimatRiemannSolvers(),
        g_inputdeck.get< tag::param, tag::multimat, tag::flux >().at(m_system) ) )
    {
      // associate boundary condition configurations with state functions
      brigand::for_each< ctr::bc::Keys >( ConfigBC< eq >( m_system, m_bc,
        { dirichlet
        , symmetry
        , invalidBC         // Inlet BC not implemented
        , invalidBC         // Outlet BC not implemented
        , subsonicOutlet
        , extrapolate } ) );
    }

    //! Find the number of primitive quantities required for this PDE system
    //! \return The number of primitive quantities required to be stored for
    //!   this PDE system
    std::size_t nprim() const
    {
      const auto nmat =
        g_inputdeck.get< tag::param, tag::multimat, tag::nmat >()[m_system];
      // multimat needs individual material pressures and velocities currently
      return (nmat+3);
    }

    //! Initalize the compressible flow equations, prepare for time integration
    //! \param[in] L Block diagonal mass matrix
    //! \param[in] inpoel Element-node connectivity
    //! \param[in] coord Array of nodal coordinates
    //! \param[in,out] unk Array of unknowns
    //! \param[in] t Physical time
    //! \param[in] nielem Number of internal elements
    void initialize( const tk::Fields& L,
                     const std::vector< std::size_t >& inpoel,
                     const tk::UnsMesh::Coords& coord,
                     tk::Fields& unk,
                     tk::real t,
                     const std::size_t nielem ) const
    {
      tk::initialize( m_system, m_ncomp, m_offset, L, inpoel, coord,
                      Problem::solution, unk, t, nielem );
    }

    //! Compute the left hand side block-diagonal mass matrix
    //! \param[in] geoElem Element geometry array
    //! \param[in,out] l Block diagonal mass matrix
    void lhs( const tk::Fields& geoElem, tk::Fields& l ) const {
      const auto ndof = g_inputdeck.get< tag::discr, tag::ndof >();
      tk::mass( m_ncomp, m_offset, ndof, geoElem, l );
    }

    //! Update the primitives for this PDE system
    //! \param[in] unk Array of unknowns
    //! \param[in,out] prim Array of primitives
    //! \param[in] nielem Number of internal elements
    //! \details This function computes and stores the dofs for primitive
    //!   quantities, which are required for obtaining reconstructed states used
    //!   in the Riemann solver. See /PDE/Integrate/Riemann/AUSM.hpp, where the
    //!   normal velocity for advection is calculated from independently
    //!   reconstructed velocities.
    void updatePrimitives( const tk::Fields& unk,
                           tk::Fields& prim,
                           std::size_t nielem ) const
    {
      const auto rdof = g_inputdeck.get< tag::discr, tag::rdof >();
      const auto nmat =
        g_inputdeck.get< tag::param, tag::multimat, tag::nmat >()[m_system];

      Assert( unk.nunk() == prim.nunk(), "Number of unknowns in solution "
              "vector and primitive vector at recent time step incorrect" );
      Assert( unk.nprop() == rdof*m_ncomp, "Number of components in solution "
              "vector must equal "+ std::to_string(rdof*m_ncomp) );
      Assert( prim.nprop() == rdof*nprim(), "Number of components in vector of "
              "primitive quantities must equal "+ std::to_string(rdof*nprim()) );
      Assert( (g_inputdeck.get< tag::discr, tag::ndof >()) == 1, "High-order "
              "discretizations not set up for multimat updatePrimitives()" );

      for (std::size_t e=0; e<nielem; ++e)
      {
        // cell-average bulk density
        tk::real rhob(0.0);
        for (std::size_t k=0; k<nmat; ++k)
        {
          rhob += unk(e, densityDofIdx(nmat, k, rdof, 0), m_offset);
        }

        // cell-average velocity
        std::array< tk::real, 3 >
          vel{{ unk(e, momentumDofIdx(nmat, 0, rdof, 0), m_offset)/rhob,
                unk(e, momentumDofIdx(nmat, 1, rdof, 0), m_offset)/rhob,
                unk(e, momentumDofIdx(nmat, 2, rdof, 0), m_offset)/rhob }};

        for (std::size_t idir=0; idir<3; ++idir)
        {
          prim(e, velocityDofIdx(nmat, idir, rdof, 0), m_offset) = vel[idir];
        }

        // cell-average material pressure
        for (std::size_t k=0; k<nmat; ++k)
        {
          tk::real arhomat = unk(e, densityDofIdx(nmat, k, rdof, 0), m_offset);
          tk::real arhoemat = unk(e, energyDofIdx(nmat, k, rdof, 0), m_offset);
          tk::real alphamat = unk(e, volfracDofIdx(nmat, k, rdof, 0), m_offset);
          prim(e, pressureDofIdx(nmat, k, rdof, 0), m_offset) =
            eos_pressure< tag::multimat >( m_system, arhomat, vel[0], vel[1],
              vel[2], arhoemat, alphamat, k );
        }
      }
    }

    //! Clean up the state of trace materials for this PDE system
    //! \param[in] geoElem Element geometry array
    //! \param[in,out] unk Array of unknowns
    //! \param[in,out] prim Array of primitives
    //! \param[in] nielem Number of internal elements
    //! \details This function cleans up the state of materials present in trace
    //!   quantities in each cell. Specifically, the state of materials with
    //!   very low volume-fractions in a cell is replaced by the state of the
    //!   material which is present in the largest quantity in that cell. This
    //!   becomes necessary when shocks pass through cells which contain a very
    //!   small amount of material. The state of that tiny material might
    //!   become unphysical and cause solution to diverge; thus requiring such
    //!   a ``reset''.
    void cleanTraceMaterial( const tk::Fields& geoElem,
                             tk::Fields& unk,
                             tk::Fields& prim,
                             std::size_t nielem ) const
    {
      const auto rdof = g_inputdeck.get< tag::discr, tag::rdof >();
      const auto nmat =
        g_inputdeck.get< tag::param, tag::multimat, tag::nmat >()[m_system];

      Assert( unk.nunk() == prim.nunk(), "Number of unknowns in solution "
              "vector and primitive vector at recent time step incorrect" );
      Assert( unk.nprop() == rdof*m_ncomp, "Number of components in solution "
              "vector must equal "+ std::to_string(rdof*m_ncomp) );
      Assert( prim.nprop() == rdof*nprim(), "Number of components in vector of "
              "primitive quantities must equal "+ std::to_string(rdof*nprim()) );
      Assert( (g_inputdeck.get< tag::discr, tag::ndof >()) == 1, "High-order "
              "discretizations not set up for multimat cleanTraceMaterial()" );

      auto al_eps = 1.0e-14;
      auto neg_density = false;

      for (std::size_t e=0; e<nielem; ++e)
      {
        // find material in largest quantity
        auto almax = 0.0;
        std::size_t kmax = 0;
        for (std::size_t k=0; k<nmat; ++k)
        {
          auto al = unk(e, volfracDofIdx(nmat, k, rdof, 0), m_offset);
          if (al > almax)
          {
            almax = al;
            kmax = k;
          }
        }

        auto u = prim(e, velocityDofIdx(nmat, 0, rdof, 0), m_offset);
        auto v = prim(e, velocityDofIdx(nmat, 1, rdof, 0), m_offset);
        auto w = prim(e, velocityDofIdx(nmat, 2, rdof, 0), m_offset);
        auto pmax = prim(e, pressureDofIdx(nmat, kmax, rdof, 0), m_offset)/almax;
        auto tmax = eos_temperature< tag::multimat >(m_system,
          unk(e, densityDofIdx(nmat, kmax, rdof, 0), m_offset), u, v, w,
          unk(e, energyDofIdx(nmat, kmax, rdof, 0), m_offset), almax, kmax);

        for (std::size_t k=0; k<nmat; ++k)
        {
          if (unk(e, volfracDofIdx(nmat, k, rdof, 0), m_offset) < al_eps)
          {
            auto rhomat = eos_density< tag::multimat >(m_system, pmax, tmax, k);
            auto rhoEmat = eos_totalenergy< tag::multimat >(m_system, rhomat,
              u, v, w, pmax, k);
            auto almod = al_eps
              - unk(e, volfracDofIdx(nmat, k, rdof, 0), m_offset);

            // clean conserved quantities
            unk(e, volfracDofIdx(nmat, k, rdof, 0), m_offset) = al_eps;
            unk(e, densityDofIdx(nmat, k, rdof, 0), m_offset) = al_eps*rhomat;
            unk(e, energyDofIdx(nmat, k, rdof, 0), m_offset) = al_eps*rhoEmat;

            // correct major material state
            unk(e, volfracDofIdx(nmat, kmax, rdof, 0), m_offset) -= almod;

            // clean primitive quantities
            prim(e, pressureDofIdx(nmat, k, rdof, 0), m_offset) = al_eps*pmax;
          }

          // check for unphysical state
          auto alpha = unk(e, volfracDofIdx(nmat, k, rdof, 0), m_offset);
          auto arho = unk(e, densityDofIdx(nmat, k, rdof, 0), m_offset);
          auto apr = prim(e, pressureDofIdx(nmat, k, rdof, 0), m_offset);

          // lambda for screen outputs
          auto screenout = [&]()
          {
            std::cout << "Element centroid: " << geoElem(e,1,0) << ", "
              << geoElem(e,2,0) << ", " << geoElem(e,3,0) << std::endl;
            std::cout << "Material-id:      " << k << std::endl;
            std::cout << "Volume-fraction:  " << alpha << std::endl;
            std::cout << "Partial density:  " << arho << std::endl;
            std::cout << "Partial pressure: " << apr << std::endl;
            std::cout << "Major pressure:   " << pmax << std::endl;
            std::cout << "Velocity:         " << u << ", " << v << ", " << w
              << std::endl;
          };

          if (arho < 0.0)
          {
            neg_density = true;
            screenout();
          }
        }
      }

      if (neg_density) Throw("Negative partial density.");
    }

    //! Reconstruct second-order solution from first-order
    //! \param[in] t Physical time
    //! \param[in] geoFace Face geometry array
    //! \param[in] geoElem Element geometry array
    //! \param[in] fd Face connectivity and boundary conditions object
    //! \param[in] inpoel Element-node connectivity
    //! \param[in] coord Array of nodal coordinates
    //! \param[in,out] U Solution vector at recent time step
    //! \param[in,out] P Vector of primitives at recent time step
    void reconstruct( tk::real t,
                      const tk::Fields& geoFace,
                      const tk::Fields& geoElem,
                      const inciter::FaceData& fd,
                      const std::vector< std::size_t >& inpoel,
                      const tk::UnsMesh::Coords& coord,
                      tk::Fields& U,
                      tk::Fields& P ) const
    {
      const auto rdof = g_inputdeck.get< tag::discr, tag::rdof >();
      const auto nelem = fd.Esuel().size()/4;

      Assert( U.nprop() == rdof*m_ncomp, "Number of components in solution "
              "vector must equal "+ std::to_string(rdof*m_ncomp) );
      Assert( fd.Inpofa().size()/3 == fd.Esuf().size()/2,
              "Mismatch in inpofa size" );

      // allocate and initialize matrix and vector for reconstruction:
      // lhs_ls is the left-hand side matrix for solving the least-squares
      // system using the normal equation approach, for each mesh element.
      // It is indexed as follows:
      // The first index is the element id;
      // the second index is the row id of the 3-by-3 matrix;
      // the third index is the column id of the 3-by-3 matrix.
      std::vector< std::array< std::array< tk::real, 3 >, 3 > >
        lhs_ls( nelem, {{ {{0.0, 0.0, 0.0}},
                          {{0.0, 0.0, 0.0}},
                          {{0.0, 0.0, 0.0}} }} );
      // rhs_ls is the right-hand side vector for solving the least-squares
      // system using the normal equation approach, for each element.
      // It is indexed as follows:
      // The first index is the element id;
      // the second index is the scalar equation which is being reconstructed;
      // the third index is the row id of the rhs vector.
      // two rhs_ls vectors are needed for reconstructing conserved and
      // primitive quantites separately
      std::vector< std::vector< std::array< tk::real, 3 > > >
        rhsu_ls( nelem, std::vector< std::array< tk::real, 3 > >
          ( m_ncomp,
            {{ 0.0, 0.0, 0.0 }} ) );
      std::vector< std::vector< std::array< tk::real, 3 > > >
        rhsp_ls( nelem, std::vector< std::array< tk::real, 3 > >
          ( nprim(),
            {{ 0.0, 0.0, 0.0 }} ) );

      // reconstruct x,y,z-derivatives of unknowns. For multimat, conserved and
      // primitive quantities are reconstructed separately.
      // 0. get lhs matrix, which is only geometry dependent
      tk::lhsLeastSq_P0P1(fd, geoElem, geoFace, lhs_ls);

      // 1. internal face contributions
      tk::intLeastSq_P0P1( m_ncomp, m_offset, rdof, fd, geoElem, U, rhsu_ls );
      tk::intLeastSq_P0P1( nprim(), m_offset, rdof, fd, geoElem, P, rhsp_ls );

      // 2. boundary face contributions
      for (const auto& b : m_bc)
      {
        tk::bndLeastSqConservedVar_P0P1( m_system, m_ncomp, m_offset, rdof,
          b.first, fd, geoFace, geoElem, t, b.second, P, U, rhsu_ls, nprim() );
        tk::bndLeastSqPrimitiveVar_P0P1( m_system, nprim(), m_offset, rdof,
          b.first, fd, geoFace, geoElem, t, b.second, P, U, rhsp_ls, m_ncomp );
      }

      // 3. solve 3x3 least-squares system
      tk::solveLeastSq_P0P1( m_ncomp, m_offset, rdof, lhs_ls, rhsu_ls, U );
      tk::solveLeastSq_P0P1( nprim(), m_offset, rdof, lhs_ls, rhsp_ls, P );

      // 4. transform reconstructed derivatives to Dubiner dofs
      tk::transform_P0P1( m_ncomp, m_offset, rdof, nelem, inpoel, coord, U );
      tk::transform_P0P1( nprim(), m_offset, rdof, nelem, inpoel, coord, P );
    }

    //! Limit second-order solution, and primitive quantities separately
    //! \param[in] t Physical time
    //! \param[in] geoFace Face geometry array
    //! \param[in] geoElem Element geometry array
    //! \param[in] fd Face connectivity and boundary conditions object
    //! \param[in] inpoel Element-node connectivity
    //! \param[in] coord Array of nodal coordinates
    //! \param[in] ndofel Vector of local number of degrees of freedome
    //! \param[in,out] U Solution vector at recent time step
    //! \param[in,out] P Vector of primitives at recent time step
    void limit( [[maybe_unused]] tk::real t,
                [[maybe_unused]] const tk::Fields& geoFace,
                [[maybe_unused]] const tk::Fields& geoElem,
                const inciter::FaceData& fd,
                const std::vector< std::size_t >& inpoel,
                const tk::UnsMesh::Coords& coord,
                const std::vector< std::size_t >& ndofel,
                tk::Fields& U,
                tk::Fields& P ) const
    {
      Assert( U.nunk() == P.nunk(), "Number of unknowns in solution "
              "vector and primitive vector at recent time step incorrect" );

      const auto limiter = g_inputdeck.get< tag::discr, tag::limiter >();
      const auto nmat =
        g_inputdeck.get< tag::param, tag::multimat, tag::nmat >()[m_system];

      // limit vectors of conserved and primitive quantities
      if (limiter == ctr::LimiterType::SUPERBEEP1)
      {
        SuperbeeMultiMat_P1( fd.Esuel(), inpoel, ndofel, m_offset, coord, U, P,
          nmat );
      }
      else if (limiter == ctr::LimiterType::WENOP1)
      {
        WENOMultiMat_P1( fd.Esuel(), m_offset, U, P, nmat );
      }
    }

    //! Compute right hand side
    //! \param[in] t Physical time
    //! \param[in] geoFace Face geometry array
    //! \param[in] geoElem Element geometry array
    //! \param[in] fd Face connectivity and boundary conditions object
    //! \param[in] inpoel Element-node connectivity
    //! \param[in] coord Array of nodal coordinates
    //! \param[in] U Solution vector at recent time step
    //! \param[in] P Primitive vector at recent time step
    //! \param[in] ndofel Vector of local number of degrees of freedome
    //! \param[in,out] R Right-hand side vector computed
    void rhs( tk::real t,
              const tk::Fields& geoFace,
              const tk::Fields& geoElem,
              const inciter::FaceData& fd,
              const std::vector< std::size_t >& inpoel,
              const tk::UnsMesh::Coords& coord,
              const tk::Fields& U,
              const tk::Fields& P,
              const std::vector< std::size_t >& ndofel,
              tk::Fields& R ) const
    {
      const auto ndof = g_inputdeck.get< tag::discr, tag::ndof >();
      const auto rdof = g_inputdeck.get< tag::discr, tag::rdof >();
      const auto nmat =
        g_inputdeck.get< tag::param, tag::multimat, tag::nmat >()[m_system];

      const auto nelem = fd.Esuel().size()/4;

      Assert( U.nunk() == P.nunk(), "Number of unknowns in solution "
              "vector and primitive vector at recent time step incorrect" );
      Assert( U.nunk() == R.nunk(), "Number of unknowns in solution "
              "vector and right-hand side at recent time step incorrect" );
      Assert( U.nprop() == rdof*m_ncomp, "Number of components in solution "
              "vector must equal "+ std::to_string(rdof*m_ncomp) );
      Assert( P.nprop() == rdof*nprim(), "Number of components in primitive "
              "vector must equal "+ std::to_string(rdof*nprim()) );
      Assert( R.nprop() == ndof*m_ncomp, "Number of components in right-hand "
              "side vector must equal "+ std::to_string(ndof*m_ncomp) );
      Assert( fd.Inpofa().size()/3 == fd.Esuf().size()/2,
              "Mismatch in inpofa size" );
      Assert( ndof == 1, "DGP1/2 not set up for multi-material" );

      // set rhs to zero
      R.fill(0.0);

      // allocate space for Riemann derivatives used in non-conservative terms
      std::vector< std::vector< tk::real > >
        riemannDeriv( 3*nmat+1, std::vector<tk::real>(U.nunk(),0.0) );

      // configure Riemann flux function
      auto rieflxfn =
        [this]( const std::array< tk::real, 3 >& fn,
                const std::array< std::vector< tk::real >, 2 >& u,
                const std::vector< std::array< tk::real, 3 > >& v )
              { return m_riemann.flux( fn, u, v ); };

      // configure a no-op lambda for prescribed velocity
      auto velfn = [this]( ncomp_t, ncomp_t, tk::real, tk::real, tk::real ){
        return std::vector< std::array< tk::real, 3 > >( m_ncomp ); };

      // compute internal surface flux integrals
      tk::surfInt( m_system, nmat, m_offset, ndof, rdof, inpoel, coord,
                   fd, geoFace, rieflxfn, velfn, U, P, ndofel, R,
                   riemannDeriv );

<<<<<<< HEAD
=======
      // compute source term integrals
      tk::srcInt( m_system, m_ncomp, m_offset, t, ndof, nelem, inpoel, coord,
                  geoElem, Problem::src, ndofel, R );

>>>>>>> bbea21b8
      if(ndof > 1)
        // compute volume integrals
        tk::volInt( m_system, m_ncomp, m_offset, ndof, nelem, inpoel, coord,
                    geoElem, flux, velfn, U, ndofel, R );

      // compute boundary surface flux integrals
      for (const auto& b : m_bc)
        tk::bndSurfInt( m_system, nmat, m_offset, ndof, rdof, b.first,
                        fd, geoFace, inpoel, coord, t, rieflxfn, velfn,
                        b.second, U, P, ndofel, R, riemannDeriv );

      Assert( riemannDeriv.size() == 3*nmat+1, "Size of Riemann derivative "
              "vector incorrect" );

      // get derivatives from riemannDeriv
      for (std::size_t k=0; k<riemannDeriv.size(); ++k)
      {
        Assert( riemannDeriv[k].size() == U.nunk(), "Riemann derivative vector "
                "for non-conservative terms has incorrect size" );
        for (std::size_t e=0; e<U.nunk(); ++e)
          riemannDeriv[k][e] /= geoElem(e, 0, 0);
      }

      // compute volume integrals of non-conservative terms
      tk::nonConservativeInt( m_system, nmat, m_offset, ndof, rdof, nelem,
                              inpoel, coord, geoElem, U, P, riemannDeriv,
                              ndofel, R );

      // compute finite pressure relaxation terms
      if (g_inputdeck.get< tag::param, tag::multimat, tag::prelax >()[m_system])
      {
        const auto ct = g_inputdeck.get< tag::param, tag::multimat,
                                         tag::prelax_timescale >()[m_system];
        tk::pressureRelaxationInt( m_system, nmat, m_offset, ndof, rdof, nelem,
                                   geoElem, U, P, ndofel, ct, R );
      }
    }

    //! Compute the minimum time step size
    //! \param[in] fd Face connectivity and boundary conditions object
    //! \param[in] geoFace Face geometry array
    //! \param[in] geoElem Element geometry array
//    //! \param[in] ndofel Vector of local number of degrees of freedom
    //! \param[in] U Solution vector at recent time step
    //! \param[in] P Vector of primitive quantities at recent time step
    //! \param[in] nielem Number of internal elements
    //! \return Minimum time step size
    //! \details The allowable dt is calculated by looking at the maximum
    //!   wave-speed in elements surrounding each face, times the area of that
    //!   face. Once the maximum of this quantity over the mesh is determined,
    //!   the volume of each cell is divided by this quantity. A minimum of this
    //!   ratio is found over the entire mesh, which gives the allowable dt.
    tk::real dt( const std::array< std::vector< tk::real >, 3 >&,
                 const std::vector< std::size_t >&,
                 const inciter::FaceData& fd,
                 const tk::Fields& geoFace,
                 const tk::Fields& geoElem,
                 const std::vector< std::size_t >& /*ndofel*/,
                 const tk::Fields& U,
                 const tk::Fields& P,
                 const std::size_t nielem ) const
    {
      const auto ndof = g_inputdeck.get< tag::discr, tag::ndof >();
      const auto rdof = g_inputdeck.get< tag::discr, tag::rdof >();
      const auto nmat =
        g_inputdeck.get< tag::param, tag::multimat, tag::nmat >()[m_system];

      const auto& esuf = fd.Esuf();

      tk::real u, v, w, a, vn, dSV_l, dSV_r;
      std::vector< tk::real > delt(U.nunk(), 0.0);
      std::vector< tk::real > ugp(m_ncomp, 0.0), pgp(nprim(), 0.0);

      // compute maximum characteristic speed at all internal element faces
      for (std::size_t f=0; f<esuf.size()/2; ++f)
      {
        std::size_t el = static_cast< std::size_t >(esuf[2*f]);
        auto er = esuf[2*f+1];

        // left element

        // Compute the basis function for the left element
        std::vector< tk::real > B_l(rdof, 0.0);
        B_l[0] = 1.0;

        // get conserved quantities
        ugp = eval_state( m_ncomp, m_offset, rdof, ndof, el, U, B_l);
        // get primitive quantities
        pgp = eval_state( nprim(), m_offset, rdof, ndof, el, P, B_l);

        // advection velocity
        u = pgp[velocityIdx(nmat, 0)];
        v = pgp[velocityIdx(nmat, 1)];
        w = pgp[velocityIdx(nmat, 2)];

        vn = u*geoFace(f,1,0) + v*geoFace(f,2,0) + w*geoFace(f,3,0);

        // acoustic speed
        a = 0.0;
        for (std::size_t k=0; k<nmat; ++k)
        {
          if (ugp[volfracIdx(nmat, k)] > 1.0e-08) {
            a = std::max( a, eos_soundspeed< tag::multimat >( 0,
              ugp[densityIdx(nmat, k)], pgp[pressureIdx(nmat, k)],
              ugp[volfracIdx(nmat, k)], k ) );
          }
        }

        dSV_l = geoFace(f,0,0) * (std::fabs(vn) + a);

        // right element
        if (er > -1) {
          std::size_t eR = static_cast< std::size_t >( er );

          // Compute the basis function for the right element
          std::vector< tk::real > B_r(rdof, 0.0);
          B_r[0] = 1.0;

          // get conserved quantities
          ugp = eval_state( m_ncomp, m_offset, rdof, ndof, eR, U, B_r);
          // get primitive quantities
          pgp = eval_state( nprim(), m_offset, rdof, ndof, eR, P, B_r);

          // advection velocity
          u = pgp[velocityIdx(nmat, 0)];
          v = pgp[velocityIdx(nmat, 1)];
          w = pgp[velocityIdx(nmat, 2)];

          vn = u*geoFace(f,1,0) + v*geoFace(f,2,0) + w*geoFace(f,3,0);

          // acoustic speed
          a = 0.0;
          for (std::size_t k=0; k<nmat; ++k)
          {
            if (ugp[volfracIdx(nmat, k)] > 1.0e-08) {
              a = std::max( a, eos_soundspeed< tag::multimat >( 0,
                ugp[densityIdx(nmat, k)], pgp[pressureIdx(nmat, k)],
                ugp[volfracIdx(nmat, k)], k ) );
            }
          }

          dSV_r = geoFace(f,0,0) * (std::fabs(vn) + a);

          delt[eR] += std::max( dSV_l, dSV_r );
        } else {
          dSV_r = dSV_l;
        }

        delt[el] += std::max( dSV_l, dSV_r );
      }

      tk::real mindt = std::numeric_limits< tk::real >::max();

      // compute allowable dt
      for (std::size_t e=0; e<nielem; ++e)
      {
        mindt = std::min( mindt, geoElem(e,0,0)/delt[e] );
      }

      tk::real dgp = 0.0;
      if (ndof == 4)
      {
        dgp = 1.0;
      }
      else if (ndof == 10)
      {
        dgp = 2.0;
      }

      // Scale smallest dt with CFL coefficient and the CFL is scaled by (2*p+1)
      // where p is the order of the DG polynomial by linear stability theory.
      mindt /= (2.0*dgp + 1.0);
      return mindt;
    }

    //! Extract the velocity field at cell nodes. Currently unused.
    //! \param[in] U Solution vector at recent time step
    //! \param[in] N Element node indices
    //! \return Array of the four values of the velocity field
    std::array< std::array< tk::real, 4 >, 3 >
    velocity( const tk::Fields& U,
              const std::array< std::vector< tk::real >, 3 >&,
              const std::array< std::size_t, 4 >& N ) const
    {
      const auto rdof = g_inputdeck.get< tag::discr, tag::rdof >();
      const auto nmat =
        g_inputdeck.get< tag::param, tag::multimat, tag::nmat >()[0];

      std::array< std::array< tk::real, 4 >, 3 > v;
      v[0] = U.extract( momentumDofIdx(nmat, 0, rdof, 0), m_offset, N );
      v[1] = U.extract( momentumDofIdx(nmat, 1, rdof, 0), m_offset, N );
      v[2] = U.extract( momentumDofIdx(nmat, 2, rdof, 0), m_offset, N );

      std::vector< std::array< tk::real, 4 > > ar;
      ar.resize(nmat);
      for (std::size_t k=0; k<nmat; ++k)
        ar[k] = U.extract( densityDofIdx(nmat, k, rdof, 0), m_offset, N );

      std::array< tk::real, 4 > r{{ 0.0, 0.0, 0.0, 0.0 }};
      for (std::size_t i=0; i<r.size(); ++i) {
        for (std::size_t k=0; k<nmat; ++k)
          r[i] += ar[k][i];
      }

      std::transform( r.begin(), r.end(), v[0].begin(), v[0].begin(),
                      []( tk::real s, tk::real& d ){ return d /= s; } );
      std::transform( r.begin(), r.end(), v[1].begin(), v[1].begin(),
                      []( tk::real s, tk::real& d ){ return d /= s; } );
      std::transform( r.begin(), r.end(), v[2].begin(), v[2].begin(),
                      []( tk::real s, tk::real& d ){ return d /= s; } );
      return v;
    }

    //! Return field names to be output to file
    //! \return Vector of strings labelling fields output in file
    std::vector< std::string > fieldNames() const
    { return Problem::fieldNames( m_ncomp ); }

    //! Return field output going to file
    //! \param[in] t Physical time
    //! \param[in] geoElem Element geometry array
    //! \param[in,out] U Solution vector at recent time step
    //! \param[in] P Vector of primitive quantities at recent time step
    //! \return Vector of vectors to be output to file
    std::vector< std::vector< tk::real > >
    fieldOutput( tk::real t,
                 const tk::Fields& geoElem,
                 tk::Fields& U,
                 const tk::Fields& P ) const
    {
      std::array< std::vector< tk::real >, 3 > coord;
      std::vector< tk::real > v;
      v        = geoElem.extract(0,0);
      coord[0] = geoElem.extract(1,0);
      coord[1] = geoElem.extract(2,0);
      coord[2] = geoElem.extract(3,0);

      return Problem::fieldOutput( m_system, m_ncomp, m_offset, t,
                                   0.0, v, coord, U, P );
    }

    //! Return surface field output going to file
    std::vector< std::vector< tk::real > >
    surfOutput( const std::map< int, std::vector< std::size_t > >&,
                tk::Fields& ) const
    {
      std::vector< std::vector< tk::real > > s; // punt for now
      return s;
    }

    //! Return nodal field output going to file
    std::vector< std::vector< tk::real > >
    avgElemToNode( const std::vector< std::size_t >& /*inpoel*/,
                   const tk::UnsMesh::Coords& /*coord*/,
                   const tk::Fields& /*geoElem*/,
                   const tk::Fields& /*U*/ ) const
    {
      std::vector< std::vector< tk::real > > out;
      return out;
    }

    //! Return names of integral variables to be output to diagnostics file
    //! \return Vector of strings labelling integral variables output
    std::vector< std::string > names() const
    { return Problem::names( m_ncomp ); }

    //! Return analytic solution (if defined by Problem) at xi, yi, zi, t
    //! \param[in] xi X-coordinate at which to evaluate the analytic solution
    //! \param[in] yi Y-coordinate at which to evaluate the analytic solution
    //! \param[in] zi Z-coordinate at which to evaluate the analytic solution
    //! \param[in] t Physical time at which to evaluate the analytic solution
    //! \return Vector of analytic solution at given location and time
    std::vector< tk::real >
    analyticSolution( tk::real xi, tk::real yi, tk::real zi, tk::real t ) const
    {
      int inbox = 0;
      auto s = Problem::solution( m_system, m_ncomp, xi, yi, zi, t, inbox );
      return std::vector< tk::real >( begin(s), end(s) );
    }

  private:
    //! Equation system index
    const ncomp_t m_system;
    //! Number of components in this PDE system
    const ncomp_t m_ncomp;
    //! Offset PDE system operates from
    const ncomp_t m_offset;
    //! Riemann solver
    RiemannSolver m_riemann;
    //! BC configuration
    BCStateFn m_bc;

    //! Evaluate conservative part of physical flux function for this PDE system
    //! \param[in] system Equation system index
    //! \param[in] ncomp Number of scalar components in this PDE system
    //! \param[in] ugp Numerical solution at the Gauss point at which to
    //!   evaluate the flux
    //! \return Flux vectors for all components in this PDE system
    //! \note The function signature must follow tk::FluxFn
    static tk::FluxFn::result_type
    flux( ncomp_t system,
          [[maybe_unused]] ncomp_t ncomp,
          const std::vector< tk::real >& ugp,
          const std::vector< std::array< tk::real, 3 > >& )
    {
      Assert( ugp.size() == ncomp, "Size mismatch" );
      const auto nmat =
        g_inputdeck.get< tag::param, tag::multimat, tag::nmat >()[system];

      tk::real rho(0.0), p(0.0);
      for (std::size_t k=0; k<nmat; ++k)
        rho += ugp[densityIdx(nmat, k)];

      auto u = ugp[momentumIdx(nmat, 0)] / rho;
      auto v = ugp[momentumIdx(nmat, 1)] / rho;
      auto w = ugp[momentumIdx(nmat, 2)] / rho;

      std::vector< tk::real > apk( nmat, 0.0 );
      for (std::size_t k=0; k<nmat; ++k)
      {
        apk[k] = eos_pressure< tag::multimat >( system,
          ugp[densityIdx(nmat, k)], u, v, w, ugp[energyIdx(nmat, k)],
          ugp[volfracIdx(nmat, k)], k );
        p += apk[k];
      }

      std::vector< std::array< tk::real, 3 > > fl( ugp.size() );

      // conservative part of momentum flux
      fl[momentumIdx(nmat, 0)][0] = ugp[momentumIdx(nmat, 0)] * u + p;
      fl[momentumIdx(nmat, 1)][0] = ugp[momentumIdx(nmat, 1)] * u;
      fl[momentumIdx(nmat, 2)][0] = ugp[momentumIdx(nmat, 2)] * u;

      fl[momentumIdx(nmat, 0)][1] = ugp[momentumIdx(nmat, 0)] * v;
      fl[momentumIdx(nmat, 1)][1] = ugp[momentumIdx(nmat, 1)] * v + p;
      fl[momentumIdx(nmat, 2)][1] = ugp[momentumIdx(nmat, 2)] * v;

      fl[momentumIdx(nmat, 0)][2] = ugp[momentumIdx(nmat, 0)] * w;
      fl[momentumIdx(nmat, 1)][2] = ugp[momentumIdx(nmat, 1)] * w;
      fl[momentumIdx(nmat, 2)][2] = ugp[momentumIdx(nmat, 2)] * w + p;

      for (std::size_t k=0; k<nmat; ++k)
      {
        // conservative part of volume-fraction flux
        fl[volfracIdx(nmat, k)][0] = 0.0;
        fl[volfracIdx(nmat, k)][1] = 0.0;
        fl[volfracIdx(nmat, k)][2] = 0.0;

        // conservative part of material continuity flux
        fl[densityIdx(nmat, k)][0] = u * ugp[densityIdx(nmat, k)];
        fl[densityIdx(nmat, k)][1] = v * ugp[densityIdx(nmat, k)];
        fl[densityIdx(nmat, k)][2] = w * ugp[densityIdx(nmat, k)];

        // conservative part of material total-energy flux
        auto hmat = ugp[energyIdx(nmat, k)] + apk[k];
        fl[energyIdx(nmat, k)][0] = u * hmat;
        fl[energyIdx(nmat, k)][1] = v * hmat;
        fl[energyIdx(nmat, k)][2] = w * hmat;
      }

      // NEED TO RETURN m_ncomp flux vectors in fl, not 5

      return fl;
    }

    //! \brief Boundary state function providing the left and right state of a
    //!   face at Dirichlet boundaries
    //! \param[in] system Equation system index
    //! \param[in] ncomp Number of scalar components in this PDE system
    //! \param[in] ul Left (domain-internal) state
    //! \param[in] x X-coordinate at which to compute the states
    //! \param[in] y Y-coordinate at which to compute the states
    //! \param[in] z Z-coordinate at which to compute the states
    //! \param[in] t Physical time
    //! \return Left and right states for all scalar components in this PDE
    //!   system
    //! \note The function signature must follow tk::StateFn. For multimat, the
    //!   left or right state is the vector of conserved quantities, followed by
    //!   the vector of primitive quantities appended to it.
    static tk::StateFn::result_type
    dirichlet( ncomp_t system, ncomp_t ncomp, const std::vector< tk::real >& ul,
               tk::real x, tk::real y, tk::real z, tk::real t,
               const std::array< tk::real, 3 >& )
    {
      const auto nmat =
        g_inputdeck.get< tag::param, tag::multimat, tag::nmat >()[system];

      int inbox = 0;
      auto ur = Problem::solution( system, ncomp, x, y, z, t, inbox );
      Assert( ur.size() == ncomp, "Incorrect size for boundary state vector" );

      ur.resize(ul.size());

      tk::real rho(0.0);
      for (std::size_t k=0; k<nmat; ++k)
        rho += ur[densityIdx(nmat, k)];

      // get primitives in boundary state

      // velocity
      ur[ncomp+velocityIdx(nmat, 0)] = ur[momentumIdx(nmat, 0)] / rho;
      ur[ncomp+velocityIdx(nmat, 1)] = ur[momentumIdx(nmat, 1)] / rho;
      ur[ncomp+velocityIdx(nmat, 2)] = ur[momentumIdx(nmat, 2)] / rho;

      // material pressures
      for (std::size_t k=0; k<nmat; ++k)
      {
        tk::real arhomat = ur[densityIdx(nmat, k)];
        tk::real arhoemat = ur[energyIdx(nmat, k)];
        tk::real alphamat = ur[volfracIdx(nmat, k)];
        ur[ncomp+pressureIdx(nmat, k)] = eos_pressure< tag::multimat >( system,
          arhomat, ur[ncomp+velocityIdx(nmat, 0)],
          ur[ncomp+velocityIdx(nmat, 1)], ur[ncomp+velocityIdx(nmat, 2)],
          arhoemat, alphamat, k );
      }

      Assert( ur.size() == ncomp+nmat+3, "Incorrect size for appended "
              "boundary state vector" );

      return {{ std::move(ul), std::move(ur) }};
    }

    //! \brief Boundary state function providing the left and right state of a
    //!   face at symmetry boundaries
    //! \param[in] system Equation system index
    //! \param[in] ncomp Number of scalar components in this PDE system
    //! \param[in] ul Left (domain-internal) state
    //! \param[in] fn Unit face normal
    //! \return Left and right states for all scalar components in this PDE
    //!   system
    //! \note The function signature must follow tk::StateFn. For multimat, the
    //!   left or right state is the vector of conserved quantities, followed by
    //!   the vector of primitive quantities appended to it.
    static tk::StateFn::result_type
    symmetry( ncomp_t system, ncomp_t ncomp, const std::vector< tk::real >& ul,
              tk::real, tk::real, tk::real, tk::real,
              const std::array< tk::real, 3 >& fn )
    {
      const auto nmat =
        g_inputdeck.get< tag::param, tag::multimat, tag::nmat >()[system];

      Assert( ul.size() == ncomp+nmat+3, "Incorrect size for appended internal "
              "state vector" );

      tk::real rho(0.0);
      for (std::size_t k=0; k<nmat; ++k)
        rho += ul[densityIdx(nmat, k)];

      auto ur = ul;

      // Internal cell velocity components
      auto v1l = ul[ncomp+velocityIdx(nmat, 0)];
      auto v2l = ul[ncomp+velocityIdx(nmat, 1)];
      auto v3l = ul[ncomp+velocityIdx(nmat, 2)];
      // Normal component of velocity
      auto vnl = v1l*fn[0] + v2l*fn[1] + v3l*fn[2];
      // Ghost state velocity components
      auto v1r = v1l - 2.0*vnl*fn[0];
      auto v2r = v2l - 2.0*vnl*fn[1];
      auto v3r = v3l - 2.0*vnl*fn[2];
      // Boundary condition
      for (std::size_t k=0; k<nmat; ++k)
      {
        ur[volfracIdx(nmat, k)] = ul[volfracIdx(nmat, k)];
        ur[densityIdx(nmat, k)] = ul[densityIdx(nmat, k)];
        ur[energyIdx(nmat, k)] = ul[energyIdx(nmat, k)];
      }
      ur[momentumIdx(nmat, 0)] = rho * v1r;
      ur[momentumIdx(nmat, 1)] = rho * v2r;
      ur[momentumIdx(nmat, 2)] = rho * v3r;

      // Internal cell primitive quantities using the separately reconstructed
      // primitive quantities. This is used to get ghost state for primitive
      // quantities

      // velocity
      ur[ncomp+velocityIdx(nmat, 0)] = v1r;
      ur[ncomp+velocityIdx(nmat, 1)] = v2r;
      ur[ncomp+velocityIdx(nmat, 2)] = v3r;
      // material pressures
      for (std::size_t k=0; k<nmat; ++k)
        ur[ncomp+pressureIdx(nmat, k)] = ul[ncomp+pressureIdx(nmat, k)];

      Assert( ur.size() == ncomp+nmat+3, "Incorrect size for appended boundary "
              "state vector" );

      return {{ std::move(ul), std::move(ur) }};
    }

    //! \brief Boundary state function providing the left and right state of a
    //!   face at subsonic outlet boundaries
    //! \param[in] ul Left (domain-internal) state
    //! \return Left and right states for all scalar components in this PDE
    //!   system
    //! \details The subsonic outlet boudary calculation, implemented here, is
    //!   based on the characteristic theory of hyperbolic systems. For subsonic
    //!   outlet flow, there is 1 incoming characteristic per material.
    //!   Therefore, we calculate the ghost cell state by taking material
    //!   pressure from the outside and other quantities from the internal cell.
    //! \note The function signature must follow tk::StateFn
    static tk::StateFn::result_type
    subsonicOutlet( ncomp_t system, ncomp_t ncomp,
                    const std::vector< tk::real >& ul,
                    tk::real, tk::real, tk::real, tk::real,
                    const std::array< tk::real, 3 >& )
    {
      const auto nmat =
        g_inputdeck.get< tag::param, tag::multimat, tag::nmat >()[system];

      auto fp =
        g_inputdeck.get< tag::param, eq, tag::farfield_pressure >()[ system ];

      Assert( ul.size() == ncomp+nmat+3, "Incorrect size for appended internal "
              "state vector" );

      auto ur = ul;

      // Internal cell velocity components
      auto v1l = ul[ncomp+velocityIdx(nmat, 0)];
      auto v2l = ul[ncomp+velocityIdx(nmat, 1)];
      auto v3l = ul[ncomp+velocityIdx(nmat, 2)];
      // Boundary condition
      for (std::size_t k=0; k<nmat; ++k)
      {
        ur[energyIdx(nmat, k)] = ul[volfracIdx(nmat, k)] * eos_totalenergy< eq >
          (system, ur[densityIdx(nmat, k)]/ul[volfracIdx(nmat, k)], v1l, v2l,
          v3l, fp, k);
      }

      // Internal cell primitive quantities using the separately reconstructed
      // primitive quantities. This is used to get ghost state for primitive
      // quantities

      // velocity
      ur[ncomp+velocityIdx(nmat, 0)] = v1l;
      ur[ncomp+velocityIdx(nmat, 1)] = v2l;
      ur[ncomp+velocityIdx(nmat, 2)] = v3l;
      // material pressures
      for (std::size_t k=0; k<nmat; ++k)
        ur[ncomp+pressureIdx(nmat, k)] = ul[volfracIdx(nmat, k)] * fp;

      Assert( ur.size() == ncomp+nmat+3, "Incorrect size for appended boundary "
              "state vector" );

      return {{ std::move(ul), std::move(ur) }};
    }

    //! \brief Boundary state function providing the left and right state of a
    //!   face at extrapolation boundaries
    //! \param[in] ul Left (domain-internal) state
    //! \return Left and right states for all scalar components in this PDE
    //!   system
    //! \note The function signature must follow tk::StateFn. For multimat, the
    //!   left or right state is the vector of conserved quantities, followed by
    //!   the vector of primitive quantities appended to it.
    static tk::StateFn::result_type
    extrapolate( ncomp_t, ncomp_t, const std::vector< tk::real >& ul,
                 tk::real, tk::real, tk::real, tk::real,
                 const std::array< tk::real, 3 >& )
    {
      return {{ ul, ul }};
    }
};

} // dg::

} // inciter::

#endif // MultiMatDG_h<|MERGE_RESOLUTION|>--- conflicted
+++ resolved
@@ -471,13 +471,6 @@
                    fd, geoFace, rieflxfn, velfn, U, P, ndofel, R,
                    riemannDeriv );
 
-<<<<<<< HEAD
-=======
-      // compute source term integrals
-      tk::srcInt( m_system, m_ncomp, m_offset, t, ndof, nelem, inpoel, coord,
-                  geoElem, Problem::src, ndofel, R );
-
->>>>>>> bbea21b8
       if(ndof > 1)
         // compute volume integrals
         tk::volInt( m_system, m_ncomp, m_offset, ndof, nelem, inpoel, coord,
