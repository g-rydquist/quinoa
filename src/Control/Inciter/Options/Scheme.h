// *****************************************************************************
/*!
  \file      src/Control/Inciter/Options/Scheme.h
  \copyright 2012-2015, J. Bakosi, 2016-2017, Los Alamos National Security, LLC.
  \brief     Discretization scheme options for inciter
  \details   Discretization scheme options for inciter
*/
// *****************************************************************************
#ifndef SchemeOptions_h
#define SchemeOptions_h

#include <boost/mpl/vector.hpp>
#include "NoWarning/for_each.h"

#include "Toggle.h"
#include "Keywords.h"
#include "PUPUtil.h"

namespace inciter {
namespace ctr {

//! Scheme types
<<<<<<< HEAD
enum class SchemeType : uint8_t { MatCG=0
=======
enum class SchemeType : uint8_t { MatCG
>>>>>>> d2853453
                                , DiagCG
                                , DG };

//! Pack/Unpack SchemeType: forward overload to generic enum class packer
inline void operator|( PUP::er& p, SchemeType& e ) { PUP::pup( p, e ); }

//! \brief Scheme options: outsource to base templated on enum type
class Scheme : public tk::Toggle< SchemeType > {

  public:
    //! Valid expected choices to make them also available at compile-time
    using keywords = boost::mpl::vector< kw::matcg
                                       , kw::diagcg
                                       , kw::dg
                                       >;

    //! \brief Options constructor
    //! \details Simply initialize in-line and pass associations to base, which
    //!    will handle client interactions
    explicit Scheme() :
      tk::Toggle< SchemeType >(
        //! Group, i.e., options, name
        "Discretization scheme",
        //! Enums -> names (if defined, policy codes, if not, name)
        { { SchemeType::MatCG, kw::matcg::name() },
          { SchemeType::DiagCG, kw::diagcg::name() },
          { SchemeType::DG, kw::dg::name() } },
        //! keywords -> Enums
        { { kw::matcg::string(), SchemeType::MatCG },
          { kw::diagcg::string(), SchemeType::DiagCG },
          { kw::dg::string(), SchemeType::DG } } )
    {}

};

} // ctr::
} // inciter::

#endif // SchemeOptions_h<|MERGE_RESOLUTION|>--- conflicted
+++ resolved
@@ -20,11 +20,7 @@
 namespace ctr {
 
 //! Scheme types
-<<<<<<< HEAD
-enum class SchemeType : uint8_t { MatCG=0
-=======
 enum class SchemeType : uint8_t { MatCG
->>>>>>> d2853453
                                 , DiagCG
                                 , DG };
 
