--- conflicted
+++ resolved
@@ -75,11 +75,7 @@
   readHeader( mesh );
   readAllElements( mesh );
   readAllNodes( mesh );
-<<<<<<< HEAD
   readSidesetFaces( mesh.bface(), mesh.faceid() );
-=======
-  readSidesetFaces( mesh.sidetet(), mesh.faceid() );
->>>>>>> f0e3c7da
 }
 
 void
@@ -97,11 +93,7 @@
 ExodusIIMeshReader::readMeshPart(
   std::vector< std::size_t >& ginpoel,
   std::vector< std::size_t >& inpoel,
-<<<<<<< HEAD
-  std::vector< std::size_t >& triinpoel,
-=======
   std::vector< std::size_t >& triinp,
->>>>>>> f0e3c7da
   std::vector< std::size_t >& gid,
   std::unordered_map< std::size_t, std::size_t >& lid,
   tk::UnsMesh::Coords& coord,
@@ -112,11 +104,7 @@
 //!   chunk of the mesh (global ids)
 //! \param[in,out] inpoel Container to store element connectivity with local
 //!   node IDs of this PE's mesh chunk
-<<<<<<< HEAD
-//! \param[in,out] triinpoel Container to store triangle element connectivity
-=======
 //! \param[in,out] triinp Container to store triangle element connectivity
->>>>>>> f0e3c7da
 //!   (if exists in file) with global node indices
 //! \param[in,out] gid Container to store global node IDs of elements of this
 //!   PE's mesh chunk
@@ -167,25 +155,6 @@
 
   // Read triangle element connectivity (all triangle blocks in file)
   auto ntri = nelem( tk::ExoElemType::TRI );
-<<<<<<< HEAD
-  if ( ntri !=0 ) readElements( {{0,ntri-1}}, tk::ExoElemType::TRI, triinpoel );
-
-  // Keep triangles shared in (partially-read) tetrahedron mesh
-  std::vector< std::size_t > triinpoel_own;
-  std::size_t ltrid = 0;        // local triangle id
-  for (std::size_t e=0; e<triinpoel.size()/3; ++e) {
-    auto i = faces.find( {{ triinpoel[e*3+0],
-                            triinpoel[e*3+1],
-                            triinpoel[e*3+2] }} );
-    if (i != end(faces)) {
-      m_tri[e] = ltrid++;       // generate global->local triangle ids
-      triinpoel_own.push_back( triinpoel[e*3+0] );
-      triinpoel_own.push_back( triinpoel[e*3+1] );
-      triinpoel_own.push_back( triinpoel[e*3+2] );
-    }
-  }
-  triinpoel = std::move(triinpoel_own);
-=======
   if ( ntri !=0 ) readElements( {{0,ntri-1}}, tk::ExoElemType::TRI, triinp );
 
   // Keep triangles shared in (partially-read) tetrahedron mesh
@@ -201,7 +170,6 @@
     }
   }
   triinp = std::move(triinp_own);
->>>>>>> f0e3c7da
 }
 
 std::array< std::vector< tk::real >, 3 >
@@ -770,21 +738,13 @@
   std::map< int, std::vector< std::size_t > >& belem,
   const std::map< int, std::vector< std::size_t > >& faces,
   const std::vector< std::size_t >& ginpoel,
-<<<<<<< HEAD
-  const std::vector< std::size_t >& triinpoel ) const
-=======
   const std::vector< std::size_t >& triinp ) const
->>>>>>> f0e3c7da
 // *****************************************************************************
 //  Generate triangle face connectivity for side sets
 //! \param[in,out] belem File-internal elem ids of side sets
 //! \param[in] faces Elem-relative face ids of side sets
 //! \param[in] ginpoel Tetrahedron element connectivity with global nodes
-<<<<<<< HEAD
-//! \param[in] triinpoel Triangle element connectivity with global nodes
-=======
 //! \param[in] triinp Triangle element connectivity with global nodes
->>>>>>> f0e3c7da
 //!   (if exists in file)
 //! \return Triangle face connectivity with global node IDs of side sets
 //! \details This function takes lists of file-internal element ids (in belem)
@@ -827,21 +787,12 @@
 
         auto t = m_tri.find(r.second);
         if (t != end(m_tri)) {  // only if triangle id exists on this PE
-<<<<<<< HEAD
-          Assert( t->second < triinpoel.size()/3,
-                  "Indexing out of triangle connectivity" );
-          // generate triangle (face) connectivity using global node ids
-          bnd_triinpoel.push_back( triinpoel[ t->second*3 + 0 ] );
-          bnd_triinpoel.push_back( triinpoel[ t->second*3 + 1 ] );
-          bnd_triinpoel.push_back( triinpoel[ t->second*3 + 2 ] );
-=======
           Assert( t->second < triinp.size()/3,
                   "Indexing out of triangle connectivity" );
           // generate triangle (face) connectivity using global node ids
           bnd_triinpoel.push_back( triinp[ t->second*3 + 0 ] );
           bnd_triinpoel.push_back( triinp[ t->second*3 + 1 ] );
           bnd_triinpoel.push_back( triinp[ t->second*3 + 2 ] );
->>>>>>> f0e3c7da
           localface = true;
         }
 
