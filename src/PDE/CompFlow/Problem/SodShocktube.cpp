// *****************************************************************************
/*!
  \file      src/PDE/CompFlow/Problem/SodShocktube.cpp
  \copyright 2012-2015 J. Bakosi,
             2016-2018 Los Alamos National Security, LLC.,
             2019 Triad National Security, LLC.
             All rights reserved. See the LICENSE file for details.
  \brief     Problem configuration for the compressible flow equations
  \details   This file defines a Problem policy class for the compressible flow
    equations, defined in PDE/CompFlow/CompFlow.h. See PDE/CompFlow/Problem.h
    for general requirements on Problem policy classes for CompFlow.
*/
// *****************************************************************************

#include "SodShocktube.hpp"
#include "Inciter/InputDeck/InputDeck.hpp"
#include "EoS/EoS.hpp"

namespace inciter {

extern ctr::InputDeck g_inputdeck;

} // ::inciter

using inciter::CompFlowProblemSodShocktube;

tk::SolutionFn::result_type
CompFlowProblemSodShocktube::solution( ncomp_t system,
                                       [[maybe_unused]] ncomp_t ncomp,
                                       tk::real x,
                                       tk::real,
                                       tk::real,
                                       tk::real )
// *****************************************************************************
//! Evaluate analytical solution at (x,y,z,t) for all components
//! \param[in] system Equation system index, i.e., which compressible
//!   flow equation system we operate on among the systems of PDEs
//! \param[in] ncomp Number of scalar components in this PDE system
//! \param[in] x X coordinate where to evaluate the solution
//! \return Values of all components evaluated at (x)
//! \note The function signature must follow tk::SolutionFn
// *****************************************************************************
{
<<<<<<< HEAD
  Assert( ncomp == m_ncomp, "Number of scalar components must be " +
                            std::to_string(m_ncomp) );
=======
  Assert( ncomp == 5, "Number of scalar components must be 5" );
  IGNORE(ncomp);

>>>>>>> 76970ea8
  using tag::param;

  tk::real r, p, u, v, w, rE;
  if (x<0.5) {
    // density
    r = 1.0;
    // pressure
    p = 1.0;
    // velocity
    u = 0.0;
    v = 0.0;
    w = 0.0;
  }
  else {
    // density
    r = 0.125;
    // pressure
    p = 0.1;
    // velocity
    u = 0.0;
    v = 0.0;
    w = 0.0;
  }
  // total specific energy
  rE = eos_totalenergy< eq >( system, r, u, v, w, p );

  return {{ r, r*u, r*v, r*w, rE }};
}

std::vector< tk::real >
CompFlowProblemSodShocktube::solinc( ncomp_t system, ncomp_t ncomp, tk::real x,
  tk::real y, tk::real z, tk::real t, tk::real dt ) const
// *****************************************************************************
// Evaluate the increment from t to t+dt of the analytical solution at (x,y,z)
// for all components
//! \param[in] system Equation system index, i.e., which compressible
//!   flow equation system we operate on among the systems of PDEs
//! \param[in] x X coordinate where to evaluate the solution
//! \param[in] y Y coordinate where to evaluate the solution
//! \param[in] z Z coordinate where to evaluate the solution
//! \param[in] t Time where to evaluate the solution increment starting from
//! \param[in] dt Time increment at which evaluate the solution increment to
//! \return Increment in values of all components evaluated at (x,y,z,t+dt)
// *****************************************************************************
{
  auto st1 = solution( system, ncomp, x, y, z, t );
  auto st2 = solution( system, ncomp, x, y, z, t+dt );

  std::transform( begin(st1), end(st1), begin(st2), begin(st2),
                  []( tk::real s, tk::real& d ){ return d -= s; } );

  return st2;
}

tk::SrcFn::result_type
CompFlowProblemSodShocktube::src( ncomp_t, ncomp_t, tk::real,
                                  tk::real, tk::real, tk::real )
// *****************************************************************************
//  Compute and return source term for manufactured solution
//! \return Array of reals containing the source for all components
//! \note The function signature must follow tk::SrcFn
// *****************************************************************************
{
  return {{ 0.0, 0.0, 0.0, 0.0, 0.0 }};
}

void
CompFlowProblemSodShocktube::side( std::unordered_set< int >& conf ) const
// *****************************************************************************
//  Query all side set IDs the user has configured for all components in this
//  PDE system
//! \param[in,out] conf Set of unique side set IDs to add to
// *****************************************************************************
{
  using tag::param;

  for (const auto& s : g_inputdeck.get< param, eq, tag::bcextrapolate >())
    for (const auto& i : s) conf.insert( std::stoi(i) );

  for (const auto& s : g_inputdeck.get< param, eq, tag::bcsym >())
    for (const auto& i : s) conf.insert( std::stoi(i) );
}

std::vector< std::string >
CompFlowProblemSodShocktube::fieldNames( ncomp_t ) const
// *****************************************************************************
// Return field names to be output to file
//! \return Vector of strings labelling fields output in file
// *****************************************************************************
{
  std::vector< std::string > n;

  n.push_back( "density_numerical" );
  //n.push_back( "density_analytical" );
  n.push_back( "x-velocity_numerical" );
  //n.push_back( "x-velocity_analytical" );
  //n.push_back( "err(u)" );
  n.push_back( "y-velocity_numerical" );
  //n.push_back( "y-velocity_analytical" );
  n.push_back( "z-velocity_numerical" );
  //n.push_back( "z-velocity_analytical" );
  n.push_back( "specific_total_energy_numerical" );
  //n.push_back( "specific_total_energy_analytical" );
  //n.push_back( "err(E)" );
  n.push_back( "pressure_numerical" );
  //n.push_back( "pressure_analytical" );

  return n;
}

std::vector< std::vector< tk::real > >
CompFlowProblemSodShocktube::fieldOutput(
  ncomp_t system,
  ncomp_t,
  ncomp_t offset,
  tk::real,
  tk::real,
  const std::vector< tk::real >&,
  const std::array< std::vector< tk::real >, 3 >&,
  tk::Fields& U ) const
// *****************************************************************************
//  Return field output going to file
//! \param[in] system Equation system index, i.e., which compressible
//!   flow equation system we operate on among the systems of PDEs
//! \param[in] offset System offset specifying the position of the system of
//!   PDEs among other systems
//! \param[in] U Solution vector at recent time step
//! \return Vector of vectors to be output to file
// *****************************************************************************
{
  // number of degree of freedom
  const std::size_t ndof =
    g_inputdeck.get< tag::discr, tag::ndof >();

  std::vector< std::vector< tk::real > > out;
  const auto r  = U.extract( 0*ndof, offset );
  const auto ru = U.extract( 1*ndof, offset );
  const auto rv = U.extract( 2*ndof, offset );
  const auto rw = U.extract( 3*ndof, offset );
  const auto re = U.extract( 4*ndof, offset );

  // mesh node coordinates
  //const auto& x = coord[0];
  //const auto& y = coord[1];

  out.push_back( r );
  //out.push_back( std::vector< tk::real >( r.size(), 1.0 ) );

  std::vector< tk::real > u = ru;
  std::transform( r.begin(), r.end(), u.begin(), u.begin(),
                  []( tk::real s, tk::real& d ){ return d /= s; } );
  out.push_back( u );
  //std::vector< tk::real > ua = ru;
  //for (std::size_t i=0; i<ua.size(); ++i)
  //  ua[i] = std::sin(M_PI*x[i]) * std::cos(M_PI*y[i]);
  //out.push_back( ua );

  //// error in x-velocity
  //auto err = u;
  //for (std::size_t i=0; i<u.size(); ++i)
  //   err[i] = std::pow( ua[i] - u[i], 2.0 ) * vol[i] / V;
  // out.push_back( err );

  std::vector< tk::real > v = rv;
  //std::vector< tk::real > va = rv;
  std::transform( r.begin(), r.end(), v.begin(), v.begin(),
                  []( tk::real s, tk::real& d ){ return d /= s; } );
  out.push_back( v );
  //for (std::size_t i=0; i<va.size(); ++i)
  //  va[i] = -std::cos(M_PI*x[i]) * std::sin(M_PI*y[i]);
  //out.push_back( va );

  std::vector< tk::real > w = rw;
  //std::vector< tk::real > wa = rw;
  std::transform( r.begin(), r.end(), w.begin(), w.begin(),
                  []( tk::real s, tk::real& d ){ return d /= s; } );
  out.push_back( w );
  //for (std::size_t i=0; i<wa.size(); ++i)
  //  wa[i] = 0.0;
  //out.push_back( wa );

  std::vector< tk::real > E = re;
  //std::vector< tk::real > Ea = re;
  //std::vector< tk::real > Pa( r.size(), 0.0 );
  std::transform( r.begin(), r.end(), E.begin(), E.begin(),
                  []( tk::real s, tk::real& d ){ return d /= s; } );
  out.push_back( E );
  //for (std::size_t i=0; i<Ea.size(); ++i) {
  //  Pa[i] = 10.0 +
  //    r[i]/4.0*(std::cos(2.0*M_PI*x[i]) + std::cos(2.0*M_PI*y[i]));
  //  Ea[i] = Pa[i]/(g-1.0)/r[i] +
  //          0.5*(ua[i]*ua[i] + va[i]*va[i] + wa[i]*wa[i])/r[i];
  //}
  //out.push_back( Ea );

  //// error in total specific energy
  //for (std::size_t i=0; i<v.size(); ++i)
  //  err[i] = std::pow( Ea[i] - E[i], 2.0 ) * vol[i] / V;
  //out.push_back( err );

  std::vector< tk::real > P( r.size(), 0.0 );
  for (std::size_t i=0; i<P.size(); ++i)
    P[i] = eos_pressure< eq >( system, r[i], u[i], v[i], w[i], r[i]*E[i] );
  out.push_back( P );
  //out.push_back( Pa );

  return out;
}

std::vector< std::string >
CompFlowProblemSodShocktube::names( ncomp_t ) const
// *****************************************************************************
//  Return names of integral variables to be output to diagnostics file
//! \return Vector of strings labelling integral variables output
// *****************************************************************************
{
  return { "r", "ru", "rv", "rw", "re" };
}<|MERGE_RESOLUTION|>--- conflicted
+++ resolved
@@ -41,14 +41,8 @@
 //! \note The function signature must follow tk::SolutionFn
 // *****************************************************************************
 {
-<<<<<<< HEAD
-  Assert( ncomp == m_ncomp, "Number of scalar components must be " +
-                            std::to_string(m_ncomp) );
-=======
-  Assert( ncomp == 5, "Number of scalar components must be 5" );
-  IGNORE(ncomp);
-
->>>>>>> 76970ea8
+  Assert( ncomp == ncomp, "Number of scalar components must be " +
+                          std::to_string(ncomp) );
   using tag::param;
 
   tk::real r, p, u, v, w, rE;
