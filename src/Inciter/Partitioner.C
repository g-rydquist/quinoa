--- conflicted
+++ resolved
@@ -23,12 +23,9 @@
 #include "MeshReader.h"
 #include "Around.h"
 #include "ExodusIIMeshWriter.h"
-<<<<<<< HEAD
 #include "CGPDE.h"
 #include "AMR/Error.h"
-=======
 #include "UnsMesh.h"
->>>>>>> bc8b26e0
 
 namespace inciter {
 
