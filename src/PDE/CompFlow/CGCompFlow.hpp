// *****************************************************************************
/*!
  \file      src/PDE/CompFlow/CGCompFlow.hpp
  \copyright 2012-2015 J. Bakosi,
             2016-2018 Los Alamos National Security, LLC.,
             2019-2020 Triad National Security, LLC.
             All rights reserved. See the LICENSE file for details.
  \brief     Compressible single-material flow using continuous Galerkin
  \details   This file implements the physics operators governing compressible
    single-material flow using continuous Galerkin discretization.
*/
// *****************************************************************************
#ifndef CGCompFlow_h
#define CGCompFlow_h

#include <cmath>
#include <algorithm>
#include <unordered_set>
#include <unordered_map>

#include "DerivedData.hpp"
#include "Exception.hpp"
#include "Vector.hpp"
#include "EoS/EoS.hpp"
#include "Mesh/Around.hpp"
#include "Reconstruction.hpp"
#include "ProblemCommon.hpp"
#include "Riemann/Rusanov.hpp"

namespace inciter {

extern ctr::InputDeck g_inputdeck;

namespace cg {

//! \brief CompFlow used polymorphically with tk::CGPDE
//! \details The template arguments specify policies and are used to configure
//!   the behavior of the class. The policies are:
//!   - Physics - physics configuration, see PDE/CompFlow/Physics.h
//!   - Problem - problem configuration, see PDE/CompFlow/Problems.h
//! \note The default physics is Euler, set in inciter::deck::check_compflow()
template< class Physics, class Problem >
class CompFlow {

  private:
    using ncomp_t = kw::ncomp::info::expect::type;

  public:
    //! \brief Constructor
    //! \param[in] c Equation system index (among multiple systems configured)
    explicit CompFlow( ncomp_t c ) :
      m_physics(),
      m_problem(),
      m_system( c ),
      m_ncomp(
        g_inputdeck.get< tag::component >().get< tag::compflow >().at(c) ),
      m_offset(
        g_inputdeck.get< tag::component >().offset< tag::compflow >(c) )
    {
       Assert( m_ncomp == 5, "Number of CompFlow PDE components must be 5" );
    }

    //! Initalize the compressible flow equations, prepare for time integration
    //! \param[in] coord Mesh node coordinates
    //! \param[in,out] unk Array of unknowns
    //! \param[in] t Physical time
    void initialize( const std::array< std::vector< tk::real >, 3 >& coord,
                     tk::Fields& unk,
                     tk::real t ) const
    {
      Assert( coord[0].size() == unk.nunk(), "Size mismatch" );
      const auto& x = coord[0];
      const auto& y = coord[1];
      const auto& z = coord[2];
      // set initial and boundary conditions using problem policy
      for (ncomp_t i=0; i<coord[0].size(); ++i) {
        const auto s =
          Problem::solution( m_system, m_ncomp, x[i], y[i], z[i], t );
        unk(i,0,m_offset) = s[0]; // rho
        unk(i,1,m_offset) = s[1]; // rho * u
        unk(i,2,m_offset) = s[2]; // rho * v
        unk(i,3,m_offset) = s[3]; // rho * w
        unk(i,4,m_offset) = s[4]; // rho * e, e: total = kinetic + internal
      }
    }

    //! Return analytic solution (if defined by Problem) at xi, yi, zi, t
    //! \param[in] xi X-coordinate
    //! \param[in] yi Y-coordinate
    //! \param[in] zi Z-coordinate
    //! \param[in] t Physical time
    //! \return Vector of analytic solution at given location and time
    std::vector< tk::real >
    analyticSolution( tk::real xi, tk::real yi, tk::real zi, tk::real t ) const
    {
      auto s = Problem::solution( m_system, m_ncomp, xi, yi, zi, t );
      return std::vector< tk::real >( begin(s), end(s) );
    }

    //! Compute right hand side for DiagCG (CG+FCT)
    //! \param[in] t Physical time
    //! \param[in] deltat Size of time step
    //! \param[in] coord Mesh node coordinates
    //! \param[in] inpoel Mesh element connectivity
    //! \param[in] U Solution vector at recent time step
    //! \param[in,out] Ue Element-centered solution vector at intermediate step
    //!    (used here internally as a scratch array)
    //! \param[in,out] R Right-hand side vector computed
    void rhs( tk::real t,
              tk::real deltat,
              const std::array< std::vector< tk::real >, 3 >& coord,
              const std::vector< std::size_t >& inpoel,
              const tk::Fields& U,
              tk::Fields& Ue,
              tk::Fields& R ) const
    {
      Assert( U.nunk() == coord[0].size(), "Number of unknowns in solution "
              "vector at recent time step incorrect" );
      Assert( R.nunk() == coord[0].size(),
              "Number of unknowns and/or number of components in right-hand "
              "side vector incorrect" );

      const auto& x = coord[0];
      const auto& y = coord[1];
      const auto& z = coord[2];

      // 1st stage: update element values from node values (gather-add)
      for (std::size_t e=0; e<inpoel.size()/4; ++e) {
        // access node IDs
        const std::array< std::size_t, 4 >
          N{{ inpoel[e*4+0], inpoel[e*4+1], inpoel[e*4+2], inpoel[e*4+3] }};
        // compute element Jacobi determinant
        const std::array< tk::real, 3 >
          ba{{ x[N[1]]-x[N[0]], y[N[1]]-y[N[0]], z[N[1]]-z[N[0]] }},
          ca{{ x[N[2]]-x[N[0]], y[N[2]]-y[N[0]], z[N[2]]-z[N[0]] }},
          da{{ x[N[3]]-x[N[0]], y[N[3]]-y[N[0]], z[N[3]]-z[N[0]] }};
        const auto J = tk::triple( ba, ca, da );        // J = 6V
        Assert( J > 0, "Element Jacobian non-positive" );

        // shape function derivatives, nnode*ndim [4][3]
        std::array< std::array< tk::real, 3 >, 4 > grad;
        grad[1] = tk::crossdiv( ca, da, J );
        grad[2] = tk::crossdiv( da, ba, J );
        grad[3] = tk::crossdiv( ba, ca, J );
        for (std::size_t i=0; i<3; ++i)
          grad[0][i] = -grad[1][i]-grad[2][i]-grad[3][i];

        // access solution at element nodes
        std::array< std::array< tk::real, 4 >, 5 > u;
        for (ncomp_t c=0; c<5; ++c) u[c] = U.extract( c, m_offset, N );
        // access solution at elements
        std::array< const tk::real*, 5 > ue;
        for (ncomp_t c=0; c<5; ++c) ue[c] = Ue.cptr( c, m_offset );

        // pressure
        std::array< tk::real, 4 > p;
        for (std::size_t a=0; a<4; ++a)
          p[a] = eos_pressure< tag::compflow >
                   ( m_system, u[0][a], u[1][a]/u[0][a], u[2][a]/u[0][a],
                     u[3][a]/u[0][a], u[4][a] );

        // sum flux contributions to element
        tk::real d = deltat/2.0;
        for (std::size_t j=0; j<3; ++j)
          for (std::size_t a=0; a<4; ++a) {
            // mass: advection
            Ue.var(ue[0],e) -= d * grad[a][j] * u[j+1][a];
            // momentum: advection
            for (std::size_t i=0; i<3; ++i)
              Ue.var(ue[i+1],e) -= d * grad[a][j] * u[j+1][a]*u[i+1][a]/u[0][a];
            // momentum: pressure
            Ue.var(ue[j+1],e) -= d * grad[a][j] * p[a];
            // energy: advection and pressure
            Ue.var(ue[4],e) -= d * grad[a][j] *
                              (u[4][a] + p[a]) * u[j+1][a]/u[0][a];
          }

        // add (optional) source to all equations
        std::array< std::vector< tk::real >, 4 > s{{
          Problem::src( m_system, m_ncomp, x[N[0]], y[N[0]], z[N[0]], t ),
          Problem::src( m_system, m_ncomp, x[N[1]], y[N[1]], z[N[1]], t ),
          Problem::src( m_system, m_ncomp, x[N[2]], y[N[2]], z[N[2]], t ),
          Problem::src( m_system, m_ncomp, x[N[3]], y[N[3]], z[N[3]], t ) }};
        for (std::size_t c=0; c<5; ++c)
          for (std::size_t a=0; a<4; ++a)
            Ue.var(ue[c],e) += d/4.0 * s[a][c];
      }

      // 2nd stage: form rhs from element values (scatter-add)
      for (std::size_t e=0; e<inpoel.size()/4; ++e) {
        // access node IDs
        const std::array< std::size_t, 4 >
          N{{ inpoel[e*4+0], inpoel[e*4+1], inpoel[e*4+2], inpoel[e*4+3] }};
        // compute element Jacobi determinant
        const std::array< tk::real, 3 >
          ba{{ x[N[1]]-x[N[0]], y[N[1]]-y[N[0]], z[N[1]]-z[N[0]] }},
          ca{{ x[N[2]]-x[N[0]], y[N[2]]-y[N[0]], z[N[2]]-z[N[0]] }},
          da{{ x[N[3]]-x[N[0]], y[N[3]]-y[N[0]], z[N[3]]-z[N[0]] }};
        const auto J = tk::triple( ba, ca, da );        // J = 6V
        Assert( J > 0, "Element Jacobian non-positive" );

        // shape function derivatives, nnode*ndim [4][3]
        std::array< std::array< tk::real, 3 >, 4 > grad;
        grad[1] = tk::crossdiv( ca, da, J );
        grad[2] = tk::crossdiv( da, ba, J );
        grad[3] = tk::crossdiv( ba, ca, J );
        for (std::size_t i=0; i<3; ++i)
          grad[0][i] = -grad[1][i]-grad[2][i]-grad[3][i];

        // access solution at elements
        std::array< tk::real, 5 > ue;
        for (ncomp_t c=0; c<5; ++c) ue[c] = Ue( e, c, m_offset );
        // access pointer to right hand side at component and offset
        std::array< const tk::real*, 5 > r;
        for (ncomp_t c=0; c<5; ++c) r[c] = R.cptr( c, m_offset );

        // pressure
        auto p = eos_pressure< tag::compflow >
                   ( m_system, ue[0], ue[1]/ue[0], ue[2]/ue[0], ue[3]/ue[0],
                     ue[4] );

        // scatter-add flux contributions to rhs at nodes
        tk::real d = deltat * J/6.0;
        for (std::size_t j=0; j<3; ++j)
          for (std::size_t a=0; a<4; ++a) {
            // mass: advection
            R.var(r[0],N[a]) += d * grad[a][j] * ue[j+1];
            // momentum: advection
            for (std::size_t i=0; i<3; ++i)
              R.var(r[i+1],N[a]) += d * grad[a][j] * ue[j+1]*ue[i+1]/ue[0];
            // momentum: pressure
            R.var(r[j+1],N[a]) += d * grad[a][j] * p;
            // energy: advection and pressure
            R.var(r[4],N[a]) += d * grad[a][j] * (ue[4] + p) * ue[j+1]/ue[0];
          }

        // add (optional) source to all equations
        auto xc = (x[N[0]] + x[N[1]] + x[N[2]] + x[N[3]]) / 4.0;
        auto yc = (y[N[0]] + y[N[1]] + y[N[2]] + y[N[3]]) / 4.0;
        auto zc = (z[N[0]] + z[N[1]] + z[N[2]] + z[N[3]]) / 4.0;
        auto s = Problem::src( m_system, m_ncomp, xc, yc, zc, t+deltat/2 );
        for (std::size_t c=0; c<5; ++c)
          for (std::size_t a=0; a<4; ++a)
            R.var(r[c],N[a]) += d/4.0 * s[c];
      }
//         // add viscous stress contribution to momentum and energy rhs
//         m_physics.viscousRhs( deltat, J, N, grad, u, r, R );
//         // add heat conduction contribution to energy rhs
//         m_physics.conductRhs( deltat, J, N, grad, u, r, R );
    }

    //! Compute nodal gradients of primitive variables for ALECG
    //! \param[in] coord Mesh node coordinates
    //! \param[in] inpoel Mesh element connectivity
    //! \param[in] bndel List of elements contributing to chare-boundary nodes
    //! \param[in] gid Local->global node id map
    //! \param[in] bid Local chare-boundary node ids (value) associated to
    //!    global node ids (key)
    //! \param[in] U Solution vector at recent time step
    //! \param[in,out] G Nodal gradients of primitive variables
    void grad( const std::array< std::vector< tk::real >, 3 >& coord,
               const std::vector< std::size_t >& inpoel,
               const std::vector< std::size_t >& bndel,
               const std::vector< std::size_t >& gid,
               const std::unordered_map< std::size_t, std::size_t >& bid,
               const tk::Fields& U,
               tk::Fields& G ) const
    {
      chbgrad( m_ncomp, m_offset, coord, inpoel, bndel, gid, bid, U, egrad, G );
    }

    //! Compute right hand side for ALECG
    //! \param[in] t Physical time
    //! \param[in] coord Mesh node coordinates
    //! \param[in] inpoel Mesh element connectivity
    //! \param[in] triinpoel Boundary triangle face connecitivity
    //! \param[in] gid Local->global node id map
    //! \param[in] bid Local chare-boundary node ids (value) associated to
    //!    global node ids (key)
    //! \param[in] lid Global->local node ids
    //! \param[in] dfn Dual-face normals in internal edges
    //! \param[in] dfnc Dual-face normals along chare-boundary edges
    //! \param[in] bnorm Face normals in boundary points
    //! \param[in] vol Nodal volumes
    //! \param[in] G Nodal gradients
    //! \param[in] U Solution vector at recent time step
    //! \param[in,out] R Right-hand side vector computed
    void rhs( tk::real t,
              const std::array< std::vector< tk::real >, 3 >& coord,
              const std::vector< std::size_t >& inpoel,
              const std::vector< std::size_t >& triinpoel,
              const std::vector< std::size_t >& gid,
              const std::unordered_map< std::size_t, std::size_t >& bid,
              const std::unordered_map< std::size_t, std::size_t >& lid,
              const std::unordered_map< tk::UnsMesh::Edge,
                        std::array< tk::real, 3 >,
                        tk::UnsMesh::Hash<2>, tk::UnsMesh::Eq<2> >& dfn,
              const std::unordered_map< tk::UnsMesh::Edge,
                        std::array< tk::real, 3 >,
                        tk::UnsMesh::Hash<2>, tk::UnsMesh::Eq<2> >& dfnc,
              const std::unordered_map< std::size_t,
                      std::array< tk::real, 4 > >& bnorm,
              const std::vector< tk::real >& vol,
              const tk::Fields& G,
              const tk::Fields& U,
              tk::Fields& R) const
    {
      Assert( G.nprop() == m_ncomp*3,
              "Number of components in gradient vector incorrect" );
      Assert( U.nunk() == coord[0].size(), "Number of unknowns in solution "
              "vector at recent time step incorrect" );
      Assert( R.nunk() == coord[0].size(),
              "Number of unknowns and/or number of components in right-hand "
              "side vector incorrect" );

      const auto& x = coord[0];
      const auto& y = coord[1];
      const auto& z = coord[2];

      // zero right hand side for all components
      for (ncomp_t c=0; c<5; ++c) R.fill( c, m_offset, 0.0 );

      // access pointer to right hand side at component and offset
      std::array< const tk::real*, 5 > r;
      for (ncomp_t c=0; c<5; ++c) r[c] = R.cptr( c, m_offset );

      // compute/assemble gradients in points
      auto Grad = nodegrad( m_ncomp, m_offset, coord, inpoel, gid, lid, bid,
                            vol, U, G, egrad );

      // compute derived data structures
      auto esup = tk::genEsup( inpoel, 4 );
      auto psup = tk::genPsup( inpoel, 4, esup );
      auto esued = tk::genEsued( inpoel, 4, esup );

      // domain-edge integral
      for (std::size_t p=0; p<U.nunk(); ++p) {  // for each point p
        for (auto q : tk::Around(psup,p)) {     // for each edge p-q
          // the edge
          auto e = std::array<size_t, 2>{ gid[p], gid[q] };
          // access and orient dual-face normals for edge p-q
          auto n = tk::cref_find( dfn, e );
          // figure out if this is an edge on the parallel boundary
          auto nit = dfnc.find(e);
          auto n2 = ( nit != dfnc.end() ) ? nit->second : n;
          // orient correctly
          if (gid[p] > gid[q]) {
            for (std::size_t i=0; i<3; ++i) {
              n[i] = -n[i];
              n2[i] = -n2[i];
            }
          }

          // Access primitive variables at edge-end points
          std::array< std::vector< tk::real >, 2 >
            ru{ std::vector< tk::real >( m_ncomp, 0.0 ),
                std::vector< tk::real >( m_ncomp, 0.0 ) };
          // density
          ru[0][0] = U(p, 0, m_offset);
          ru[1][0] = U(q, 0, m_offset);
          // divide out density
          for (std::size_t c=1; c<5; ++c) {
            ru[0][c] =  U(p, c, m_offset) / ru[0][0];
            ru[1][c] =  U(q, c, m_offset) / ru[1][0];
          }
          // convert to internal energy
          for (std::size_t d=0; d<3; ++d) {
            ru[0][4] -= 0.5*ru[0][1+d]*ru[0][1+d];
            ru[1][4] -= 0.5*ru[1][1+d]*ru[1][1+d];
          }
          // compute MUSCL reconstruction in edge-end points
          tk::muscl( {p,q}, coord, Grad, ru, /*enforce_realizability=*/ true );
          // convert back to conserved
          // convert to internal energy
          for (std::size_t d=0; d<3; ++d) {
            ru[0][4] += 0.5*ru[0][1+d]*ru[0][1+d];
            ru[1][4] += 0.5*ru[1][1+d]*ru[1][1+d];
          }
          // multiply density
          for (std::size_t c=1; c<5; ++c) {
            ru[0][c] *= ru[0][0];
            ru[1][c] *= ru[1][0];
          }

          // Compute Riemann flux using edge-end point states
          auto f = Rusanov::flux( n, ru, {n2} );
          for (std::size_t c=0; c<m_ncomp; ++c) R.var(r[c],p) -= 2*f[c];
        }
      }

      // boundary integrals
      for (std::size_t e=0; e<triinpoel.size()/3; ++e) {
        // access node IDs
        const std::array< std::size_t, 3 >
          N{ tk::cref_find( lid, triinpoel[e*3+0] ),
             tk::cref_find( lid, triinpoel[e*3+1] ),
             tk::cref_find( lid, triinpoel[e*3+2] ) };
        // node coordinates
        std::array< tk::real, 3 > xp{ x[N[0]], x[N[1]], x[N[2]] },
                                  yp{ y[N[0]], y[N[1]], y[N[2]] },
                                  zp{ z[N[0]], z[N[1]], z[N[2]] };
        // compute face area
        auto A = tk::area( xp, yp, zp );
        auto A24 = A / 24.0;
        auto A6 = A / 6.;
        // compute face normal
        auto n = tk::normal( xp, yp, zp );
        // access solution at element nodes
        std::vector< std::array< tk::real, 3 > > u( m_ncomp );
        for (ncomp_t c=0; c<m_ncomp; ++c) u[c] = U.extract( c, m_offset, N );
        // compute boundary fluxes
        auto f = bnorm.find(N[0]) != bnorm.end() ? symbflux(n,u) : bflux(n,u);
        // sum boundary integral contributions
        for (const auto& [a,b] : tk::lpoet) {
          for (std::size_t c=0; c<m_ncomp; ++c) {
            auto Bab = A24 * (f[c][a] + f[c][b]);
            R.var(r[c],N[a]) -= Bab + A6 * f[c][a];
            R.var(r[c],N[b]) -= Bab;
          }
        }
      }

      // add optional source
      for (std::size_t e=0; e<inpoel.size()/4; ++e) {
        // access node IDs
        const std::array< std::size_t, 4 >
          N{{ inpoel[e*4+0], inpoel[e*4+1], inpoel[e*4+2], inpoel[e*4+3] }};
        // compute element Jacobi determinant
        const std::array< tk::real, 3 >
          ba{{ x[N[1]]-x[N[0]], y[N[1]]-y[N[0]], z[N[1]]-z[N[0]] }},
          ca{{ x[N[2]]-x[N[0]], y[N[2]]-y[N[0]], z[N[2]]-z[N[0]] }},
          da{{ x[N[3]]-x[N[0]], y[N[3]]-y[N[0]], z[N[3]]-z[N[0]] }};
        const auto J = tk::triple( ba, ca, da );        // J = 6V
        Assert( J > 0, "Element Jacobian non-positive" );
        auto J24 = J/24.0;
        // evaluate source in vertices
        std::array< std::vector< tk::real >, 4 > s{{
          Problem::src( m_system, m_ncomp, x[N[0]], y[N[0]], z[N[0]], t ),
          Problem::src( m_system, m_ncomp, x[N[1]], y[N[1]], z[N[1]], t ),
          Problem::src( m_system, m_ncomp, x[N[2]], y[N[2]], z[N[2]], t ),
          Problem::src( m_system, m_ncomp, x[N[3]], y[N[3]], z[N[3]], t )
        }};
        // sum source contributions to nodes
        for (std::size_t c=0; c<5; ++c)
          for (std::size_t a=0; a<4; ++a)
            R.var(r[c],N[a]) += J24 * s[a][c];
      }
    }

    //! Compute boundary flux on triangle face
    //! \param[in] fn Boundary face normal
    //! \param[in] u Solution for all components in the 3 vertices
    //! \return Boundary (normal) flux for 5 components in 3 vertices
    static std::array< std::array< tk::real, 3 >, 5 >
    bflux( const std::array< tk::real, 3 >& fn,
           const std::vector< std::array< tk::real, 3 > >& u )
    {
      std::array< std::array< tk::real, 3 >, 5 > f;

      for (std::size_t i=0; i<3; ++i) {
        auto r = u[0][i];
        auto p = eos_pressure< tag::compflow >( 0,
           u[0][i], u[1][i]/r, u[2][i]/r, u[3][i]/r, u[4][i] );

        tk::real vn = 0;
        for (std::size_t d=0; d<3; ++d) vn += fn[d] * u[1+d][i];
        vn /= r;

        f[0][i] = u[0][i] * vn;
        for (std::size_t d=0; d<3; ++d) f[1+d][i] = u[1+d][i]*vn + p*fn[d];
        f[4][i] = (u[4][i] + p) * vn;
      }

      return f;
    }

    //! Compute boundary flux on triangle face applying symmetry condition
    //! \param[in] fn Boundary face normal
    //! \param[in] u Solution for all components in the 3 vertices
    //! \return Boundary (normal) flux for 5 components in 3 vertices
    static std::array< std::array< tk::real, 3 >, 5 >
    symbflux( const std::array< tk::real, 3 >& fn,
              const std::vector< std::array< tk::real, 3 > >& u )
    {
      std::array< std::array< tk::real, 3 >, 5 > f;

      for (std::size_t i=0; i<3; ++i) {
        auto r = u[0][i];
        auto p = eos_pressure< tag::compflow >( 0,
           u[0][i], u[1][i]/r, u[2][i]/r, u[3][i]/r, u[4][i] );
      
        f[0][i] = 0;
        for (std::size_t d=0; d<3; ++d) f[1+d][i] = p*fn[d];
        f[4][i] = 0;
      }

      return f;
    }
  
<<<<<<< HEAD
    //! Compute right hand side for DiagCG (CG+FCT)
    //! \param[in] t Physical time
    //! \param[in] deltat Size of time step
    //! \param[in] coord Mesh node coordinates
    //! \param[in] inpoel Mesh element connectivity
    //! \param[in] U Solution vector at recent time step
    //! \param[in,out] Ue Element-centered solution vector at intermediate step
    //!    (used here internally as a scratch array)
    //! \param[in,out] R Right-hand side vector computed
    void rhs( tk::real t,
              tk::real deltat,
              const std::array< std::vector< tk::real >, 3 >& coord,
              const std::vector< std::size_t >& inpoel,
              const tk::Fields& U,
              tk::Fields& Ue,
              tk::Fields& R ) const
    {
      Assert( U.nunk() == coord[0].size(), "Number of unknowns in solution "
              "vector at recent time step incorrect" );
      Assert( R.nunk() == coord[0].size(),
              "Number of unknowns and/or number of components in right-hand "
              "side vector incorrect" );

      const auto& x = coord[0];
      const auto& y = coord[1];
      const auto& z = coord[2];

      // 1st stage: update element values from node values (gather-add)
      for (std::size_t e=0; e<inpoel.size()/4; ++e) {

        // access node IDs
        const std::array< std::size_t, 4 > N{{ inpoel[e*4+0], inpoel[e*4+1],
                                               inpoel[e*4+2], inpoel[e*4+3] }};
        // compute element Jacobi determinant
        const std::array< tk::real, 3 >
          ba{{ x[N[1]]-x[N[0]], y[N[1]]-y[N[0]], z[N[1]]-z[N[0]] }},
          ca{{ x[N[2]]-x[N[0]], y[N[2]]-y[N[0]], z[N[2]]-z[N[0]] }},
          da{{ x[N[3]]-x[N[0]], y[N[3]]-y[N[0]], z[N[3]]-z[N[0]] }};
        const auto J = tk::triple( ba, ca, da );        // J = 6V
        Assert( J > 0, "Element Jacobian non-positive" );

        // shape function derivatives, nnode*ndim [4][3]
        std::array< std::array< tk::real, 3 >, 4 > grad;
        grad[1] = tk::crossdiv( ca, da, J );
        grad[2] = tk::crossdiv( da, ba, J );
        grad[3] = tk::crossdiv( ba, ca, J );
        for (std::size_t i=0; i<3; ++i)
          grad[0][i] = -grad[1][i]-grad[2][i]-grad[3][i];

        // access solution at element nodes
        std::array< std::array< tk::real, 4 >, 5 > u;
        for (ncomp_t c=0; c<5; ++c) u[c] = U.extract( c, m_offset, N );
        // access solution at elements
        std::array< const tk::real*, 5 > ue;
        for (ncomp_t c=0; c<5; ++c) ue[c] = Ue.cptr( c, m_offset );

        // pressure
        std::array< tk::real, 4 > p;
        for (std::size_t a=0; a<4; ++a)
          p[a] = eos_pressure< tag::compflow >
                   ( m_system, u[0][a], u[1][a]/u[0][a], u[2][a]/u[0][a],
                     u[3][a]/u[0][a], u[4][a] );

        // sum nodal averages to element
        for (ncomp_t c=0; c<5; ++c) {
          Ue.var(ue[c],e) = 0.0;
          for (std::size_t a=0; a<4; ++a)
            Ue.var(ue[c],e) += u[c][a]/4.0;
        }

        // sum flux contributions to element
        tk::real d = deltat/2.0;
        for (std::size_t j=0; j<3; ++j)
          for (std::size_t a=0; a<4; ++a) {
            // mass: advection
            Ue.var(ue[0],e) -= d * grad[a][j] * u[j+1][a];
            // momentum: advection
            for (std::size_t i=0; i<3; ++i)
              Ue.var(ue[i+1],e) -= d * grad[a][j] * u[j+1][a]*u[i+1][a]/u[0][a];
            // momentum: pressure
            Ue.var(ue[j+1],e) -= d * grad[a][j] * p[a];
            // energy: advection and pressure
            Ue.var(ue[4],e) -= d * grad[a][j] *
                              (u[4][a] + p[a]) * u[j+1][a]/u[0][a];
          }

        // add (optional) source to all equations
        std::array< std::vector< tk::real >, 4 > s{{
          Problem::src( m_system, m_ncomp, x[N[0]], y[N[0]], z[N[0]], t ),
          Problem::src( m_system, m_ncomp, x[N[1]], y[N[1]], z[N[1]], t ),
          Problem::src( m_system, m_ncomp, x[N[2]], y[N[2]], z[N[2]], t ),
          Problem::src( m_system, m_ncomp, x[N[3]], y[N[3]], z[N[3]], t ) }};
        for (std::size_t c=0; c<5; ++c)
          for (std::size_t a=0; a<4; ++a)
            Ue.var(ue[c],e) += d/4.0 * s[a][c];

      }

      // zero right hand side for all components
      for (ncomp_t c=0; c<5; ++c) R.fill( c, m_offset, 0.0 );

      // 2nd stage: form rhs from element values (scatter-add)
      for (std::size_t e=0; e<inpoel.size()/4; ++e) {

        // access node IDs
        const std::array< std::size_t, 4 > N{{ inpoel[e*4+0], inpoel[e*4+1],
                                               inpoel[e*4+2], inpoel[e*4+3] }};
        // compute element Jacobi determinant
        const std::array< tk::real, 3 >
          ba{{ x[N[1]]-x[N[0]], y[N[1]]-y[N[0]], z[N[1]]-z[N[0]] }},
          ca{{ x[N[2]]-x[N[0]], y[N[2]]-y[N[0]], z[N[2]]-z[N[0]] }},
          da{{ x[N[3]]-x[N[0]], y[N[3]]-y[N[0]], z[N[3]]-z[N[0]] }};
        const auto J = tk::triple( ba, ca, da );        // J = 6V
        Assert( J > 0, "Element Jacobian non-positive" );

        // shape function derivatives, nnode*ndim [4][3]
        std::array< std::array< tk::real, 3 >, 4 > grad;
        grad[1] = tk::crossdiv( ca, da, J );
        grad[2] = tk::crossdiv( da, ba, J );
        grad[3] = tk::crossdiv( ba, ca, J );
        for (std::size_t i=0; i<3; ++i)
          grad[0][i] = -grad[1][i]-grad[2][i]-grad[3][i];

        // access solution at elements
        std::array< tk::real, 5 > ue;
        for (ncomp_t c=0; c<5; ++c) ue[c] = Ue( e, c, m_offset );
        // access pointer to right hand side at component and offset
        std::array< const tk::real*, 5 > r;
        for (ncomp_t c=0; c<5; ++c) r[c] = R.cptr( c, m_offset );

        // pressure
        auto p = eos_pressure< tag::compflow >
                   ( m_system, ue[0], ue[1]/ue[0], ue[2]/ue[0], ue[3]/ue[0],
                     ue[4] );

        // scatter-add flux contributions to rhs at nodes
        tk::real d = deltat*J/6.0;
        for (std::size_t j=0; j<3; ++j)
          for (std::size_t a=0; a<4; ++a) {
            // mass: advection
            R.var(r[0],N[a]) += d * grad[a][j] * ue[j+1];
            // momentum: advection
            for (std::size_t i=0; i<3; ++i)
              R.var(r[i+1],N[a]) += d * grad[a][j] * ue[j+1]*ue[i+1]/ue[0];
            // momentum: pressure
            R.var(r[j+1],N[a]) += d * grad[a][j] * p;
            // energy: advection and pressure
            R.var(r[4],N[a]) += d * grad[a][j] * (ue[4] + p) * ue[j+1]/ue[0];
          }

        // add (optional) source to all equations
        auto xc = (x[N[0]] + x[N[1]] + x[N[2]] + x[N[3]]) / 4.0;
        auto yc = (y[N[0]] + y[N[1]] + y[N[2]] + y[N[3]]) / 4.0;
        auto zc = (z[N[0]] + z[N[1]] + z[N[2]] + z[N[3]]) / 4.0;
        auto s = Problem::src( m_system, m_ncomp, xc, yc, zc, t+deltat/2 );
        for (std::size_t c=0; c<5; ++c)
          for (std::size_t a=0; a<4; ++a)
            R.var(r[c],N[a]) += d/4.0 * s[c];

      }
//         // add viscous stress contribution to momentum and energy rhs
//         m_physics.viscousRhs( deltat, J, N, grad, u, r, R );
//         // add heat conduction contribution to energy rhs
//         m_physics.conductRhs( deltat, J, N, grad, u, r, R );
    }

=======
>>>>>>> eab3e32b
    //! Compute the minimum time step size
    //! \param[in] U Solution vector at recent time step
    //! \param[in] coord Mesh node coordinates
    //! \param[in] inpoel Mesh element connectivity
    //! \return Minimum time step size
    tk::real dt( const std::array< std::vector< tk::real >, 3 >& coord,
                 const std::vector< std::size_t >& inpoel,
                 const tk::Fields& U ) const
    {
      Assert( U.nunk() == coord[0].size(), "Number of unknowns in solution "
              "vector at recent time step incorrect" );
      const auto& x = coord[0];
      const auto& y = coord[1];
      const auto& z = coord[2];
      // ratio of specific heats
      auto g = g_inputdeck.get< tag::param, tag::compflow, tag::gamma >()[0][0];
      // compute the minimum dt across all elements we own
      tk::real mindt = std::numeric_limits< tk::real >::max();
      for (std::size_t e=0; e<inpoel.size()/4; ++e) {
        const std::array< std::size_t, 4 > N{{ inpoel[e*4+0], inpoel[e*4+1],
                                               inpoel[e*4+2], inpoel[e*4+3] }};
        // compute cubic root of element volume as the characteristic length
        const std::array< tk::real, 3 >
          ba{{ x[N[1]]-x[N[0]], y[N[1]]-y[N[0]], z[N[1]]-z[N[0]] }},
          ca{{ x[N[2]]-x[N[0]], y[N[2]]-y[N[0]], z[N[2]]-z[N[0]] }},
          da{{ x[N[3]]-x[N[0]], y[N[3]]-y[N[0]], z[N[3]]-z[N[0]] }};
        const auto L = std::cbrt( tk::triple( ba, ca, da ) / 6.0 );
        // access solution at element nodes at recent time step
        std::array< std::array< tk::real, 4 >, 5 > u;
        for (ncomp_t c=0; c<5; ++c) u[c] = U.extract( c, m_offset, N );
        // compute the maximum length of the characteristic velocity (fluid
        // velocity + sound velocity) across the four element nodes
        tk::real maxvel = 0.0;
        for (std::size_t j=0; j<4; ++j) {
          auto& r  = u[0][j];    // rho
          auto& ru = u[1][j];    // rho * u
          auto& rv = u[2][j];    // rho * v
          auto& rw = u[3][j];    // rho * w
          auto& re = u[4][j];    // rho * e
          auto p = eos_pressure< tag::compflow >
                     ( m_system, r, ru/r, rv/r, rw/r, re );
          if (p < 0) p = 0.0;
          auto c = eos_soundspeed< tag::compflow >( m_system, r, p );
          auto v = std::sqrt((ru*ru + rv*rv + rw*rw)/r/r) + c; // char. velocity
          if (v > maxvel) maxvel = v;
        }
        // compute element dt for the Euler equations
        auto euler_dt = L / maxvel;
        // compute element dt based on the viscous force
        auto viscous_dt = m_physics.viscous_dt( L, u );
        // compute element dt based on thermal diffusion
        auto conduct_dt = m_physics.conduct_dt( L, g, u );
        // compute minimum element dt
        auto elemdt = std::min( euler_dt, std::min( viscous_dt, conduct_dt ) );
        // find minimum dt across all elements
        if (elemdt < mindt) mindt = elemdt;
      }
      return mindt;
    }

    //! Extract the velocity field at cell nodes. Currently unused.
    //! \param[in] U Solution vector at recent time step
    //! \param[in] N Element node indices    
    //! \return Array of the four values of the velocity field
    std::array< std::array< tk::real, 4 >, 3 >
    velocity( const tk::Fields& U,
              const std::array< std::vector< tk::real >, 3 >&,
              const std::array< std::size_t, 4 >& N ) const
    {
      std::array< std::array< tk::real, 4 >, 3 > v;
      v[0] = U.extract( 1, m_offset, N );
      v[1] = U.extract( 2, m_offset, N );
      v[2] = U.extract( 3, m_offset, N );
      auto r = U.extract( 0, m_offset, N );
      std::transform( r.begin(), r.end(), v[0].begin(), v[0].begin(),
                      []( tk::real s, tk::real& d ){ return d /= s; } );
      std::transform( r.begin(), r.end(), v[1].begin(), v[1].begin(),
                      []( tk::real s, tk::real& d ){ return d /= s; } );
      std::transform( r.begin(), r.end(), v[2].begin(), v[2].begin(),
                      []( tk::real s, tk::real& d ){ return d /= s; } );
      return v;
    }

    //! \brief Query Dirichlet boundary condition value on a given side set for
    //!    all components in this PDE system
    //! \param[in] t Physical time
    //! \param[in] deltat Time step size
    //! \param[in] ss Pair of side set ID and (local) node IDs on the side set
    //! \param[in] coord Mesh node coordinates
    //! \return Vector of pairs of bool and boundary condition value associated
    //!   to mesh node IDs at which Dirichlet boundary conditions are set. Note
    //!   that instead of the actual boundary condition value, we return the
    //!   increment between t+deltat and t, since that is what the solution requires
    //!   as we solve for the soution increments and not the solution itself.
    std::map< std::size_t, std::vector< std::pair<bool,tk::real> > >
    dirbc( tk::real t,
           tk::real deltat,
           const std::pair< const int, std::vector< std::size_t > >& ss,
           const std::array< std::vector< tk::real >, 3 >& coord ) const
    {
      using tag::param; using tag::compflow; using tag::bcdir;
      using NodeBC = std::vector< std::pair< bool, tk::real > >;
      std::map< std::size_t, NodeBC > bc;
      const auto& ubc = g_inputdeck.get< param, compflow, tag::bc, bcdir >();
      if (!ubc.empty()) {
        Assert( ubc.size() > 0, "Indexing out of Dirichlet BC eq-vector" );
        const auto& x = coord[0];
        const auto& y = coord[1];
        const auto& z = coord[2];
        for (const auto& b : ubc[0])
          if (std::stoi(b) == ss.first)
            for (auto n : ss.second) {
              Assert( x.size() > n, "Indexing out of coordinate array" );
              auto s = solinc( m_system, m_ncomp, x[n], y[n], z[n],
                               t, deltat, Problem::solution );
              bc[n] = {{ {true,s[0]}, {true,s[1]}, {true,s[2]}, {true,s[3]},
                         {true,s[4]} }};
            }
      }
      return bc;
    }

    //! Set symmetry boundary conditions at nodes
    //! \param[in] U Solution vector at recent time step
    //! \param[in] bnorm Face normals in boundary points: key local node id,
    //!    value: unit normal
    void
    symbc( tk::Fields& U,
           const std::unordered_map<std::size_t,std::array<tk::real,4>>& bnorm )
    const {
      for (const auto& [ i, nr ] : bnorm ) {
        std::array< tk::real, 3 >
          n{ nr[0], nr[1], nr[2] },
          v{ U(i,1,m_offset), U(i,2,m_offset), U(i,3,m_offset) };
        auto v_dot_n = tk::dot( v, n );
        U(i,1,m_offset) -= v_dot_n * n[0];
        U(i,2,m_offset) -= v_dot_n * n[1];
        U(i,3,m_offset) -= v_dot_n * n[2];
      }
    }

    //! Query nodes at which symmetry boundary conditions are set
    //! \param[in] bface Boundary-faces mapped to side set ids
    //! \param[in] triinpoel Boundary-face connectivity
    //! \param[in,out] nodes Node ids at which symmetry BCs are set
    void
    symbcnodes( const std::map< int, std::vector< std::size_t > >& bface,
                const std::vector< std::size_t >& triinpoel,
                std::unordered_set< std::size_t >& nodes ) const
    {
      using tag::param; using tag::compflow; using tag::bcsym;
      const auto& bc = g_inputdeck.get< param, compflow, tag::bc, bcsym >();
      if (!bc.empty() && bc.size() > m_system) {
        const auto& ss = bc[ m_system ];// side sets with sym bcs specified
        for (const auto& s : ss) {
          auto k = bface.find( std::stoi(s) );
          if (k != end(bface)) {
            for (auto f : k->second) {  // face ids on symbc side set
              nodes.insert( triinpoel[f*3+0] );
              nodes.insert( triinpoel[f*3+1] );
              nodes.insert( triinpoel[f*3+2] );
            }
          }
        }
      }
    }

    //! Return field names to be output to file
    //! \return Vector of strings labelling fields output in file
    std::vector< std::string > fieldNames() const
    { return m_problem.fieldNames( m_ncomp ); }

    //! Return field output going to file
    //! \param[in] t Physical time
    //! \param[in] V Total mesh volume
    //! \param[in] coord Mesh node coordinates
    //! \param[in] v Nodal mesh volumes
    //! \param[in,out] U Solution vector at recent time step
    //! \return Vector of vectors to be output to file
    std::vector< std::vector< tk::real > >
    fieldOutput( tk::real t,
                 tk::real V,
                 const std::array< std::vector< tk::real >, 3 >& coord,
                 const std::vector< tk::real >& v,
                 tk::Fields& U ) const
    {
      return
        m_problem.fieldOutput( m_system, m_ncomp, m_offset, t, V, v, coord, U );
    }

    //! Return names of integral variables to be output to diagnostics file
    //! \return Vector of strings labelling integral variables output
    std::vector< std::string > names() const
    { return m_problem.names( m_ncomp ); }

  private:
    const Physics m_physics;            //!< Physics policy
    const Problem m_problem;            //!< Problem policy
    const ncomp_t m_system;             //!< Equation system index
    const ncomp_t m_ncomp;              //!< Number of components in this PDE
    const ncomp_t m_offset;             //!< Offset PDE operates from

    //! Compute element contribution to nodal gradient
    //! \param[in] e Element whose contribution to compute
    //! \param[in] coord Mesh node coordinates
    //! \param[in] inpoel Mesh element connectivity
    //! \param[in] U Solution vector at recent time step
    //! \return Tuple of element contribution
    //! \note The function signature must follow tk::ElemGradFn
    static tk::ElemGradFn::result_type
    egrad( ncomp_t ncomp,
           ncomp_t offset,
           std::size_t e,
           const std::array< std::vector< tk::real >, 3 >& coord,
           const std::vector< std::size_t >& inpoel,
           const tk::Fields& U )
    {
      // access node cooordinates
      const auto& x = coord[0];
      const auto& y = coord[1];
      const auto& z = coord[2];
      // access node IDs
      const std::array< std::size_t, 4 >
        N{{ inpoel[e*4+0], inpoel[e*4+1], inpoel[e*4+2], inpoel[e*4+3] }};
      // compute element Jacobi determinant
      const std::array< tk::real, 3 >
        ba{{ x[N[1]]-x[N[0]], y[N[1]]-y[N[0]], z[N[1]]-z[N[0]] }},
        ca{{ x[N[2]]-x[N[0]], y[N[2]]-y[N[0]], z[N[2]]-z[N[0]] }},
        da{{ x[N[3]]-x[N[0]], y[N[3]]-y[N[0]], z[N[3]]-z[N[0]] }};
      const auto J = tk::triple( ba, ca, da );        // J = 6V
      Assert( J > 0, "Element Jacobian non-positive" );
      // shape function derivatives, nnode*ndim [4][3]
      std::array< std::array< tk::real, 3 >, 4 > grad;
      grad[1] = tk::crossdiv( ca, da, J );
      grad[2] = tk::crossdiv( da, ba, J );
      grad[3] = tk::crossdiv( ba, ca, J );
      for (std::size_t i=0; i<3; ++i)
        grad[0][i] = -grad[1][i]-grad[2][i]-grad[3][i];
      // access solution at element nodes
      std::vector< std::array< tk::real, 4 > > u( ncomp );
      for (ncomp_t c=0; c<ncomp; ++c) u[c] = U.extract( c, offset, N );
      // divide out density
      for (std::size_t c=1; c<5; ++c)
        for (std::size_t j=0; j<4; ++j )
          u[c][j] /= u[0][j];
      // convert to internal energy
      for (std::size_t d=0; d<3; ++d)
        for (std::size_t j=0; j<4; ++j )
          u[4][j] -= 0.5*u[1+d][j]*u[1+d][j];
      // return data needed to scatter add element contribution to gradient
      return { std::move(N), std::move(grad), std::move(u), std::move(J) };
    }
};

} // cg::

} // inciter::

#endif // CGCompFlow_h<|MERGE_RESOLUTION|>--- conflicted
+++ resolved
@@ -497,175 +497,6 @@
       return f;
     }
   
-<<<<<<< HEAD
-    //! Compute right hand side for DiagCG (CG+FCT)
-    //! \param[in] t Physical time
-    //! \param[in] deltat Size of time step
-    //! \param[in] coord Mesh node coordinates
-    //! \param[in] inpoel Mesh element connectivity
-    //! \param[in] U Solution vector at recent time step
-    //! \param[in,out] Ue Element-centered solution vector at intermediate step
-    //!    (used here internally as a scratch array)
-    //! \param[in,out] R Right-hand side vector computed
-    void rhs( tk::real t,
-              tk::real deltat,
-              const std::array< std::vector< tk::real >, 3 >& coord,
-              const std::vector< std::size_t >& inpoel,
-              const tk::Fields& U,
-              tk::Fields& Ue,
-              tk::Fields& R ) const
-    {
-      Assert( U.nunk() == coord[0].size(), "Number of unknowns in solution "
-              "vector at recent time step incorrect" );
-      Assert( R.nunk() == coord[0].size(),
-              "Number of unknowns and/or number of components in right-hand "
-              "side vector incorrect" );
-
-      const auto& x = coord[0];
-      const auto& y = coord[1];
-      const auto& z = coord[2];
-
-      // 1st stage: update element values from node values (gather-add)
-      for (std::size_t e=0; e<inpoel.size()/4; ++e) {
-
-        // access node IDs
-        const std::array< std::size_t, 4 > N{{ inpoel[e*4+0], inpoel[e*4+1],
-                                               inpoel[e*4+2], inpoel[e*4+3] }};
-        // compute element Jacobi determinant
-        const std::array< tk::real, 3 >
-          ba{{ x[N[1]]-x[N[0]], y[N[1]]-y[N[0]], z[N[1]]-z[N[0]] }},
-          ca{{ x[N[2]]-x[N[0]], y[N[2]]-y[N[0]], z[N[2]]-z[N[0]] }},
-          da{{ x[N[3]]-x[N[0]], y[N[3]]-y[N[0]], z[N[3]]-z[N[0]] }};
-        const auto J = tk::triple( ba, ca, da );        // J = 6V
-        Assert( J > 0, "Element Jacobian non-positive" );
-
-        // shape function derivatives, nnode*ndim [4][3]
-        std::array< std::array< tk::real, 3 >, 4 > grad;
-        grad[1] = tk::crossdiv( ca, da, J );
-        grad[2] = tk::crossdiv( da, ba, J );
-        grad[3] = tk::crossdiv( ba, ca, J );
-        for (std::size_t i=0; i<3; ++i)
-          grad[0][i] = -grad[1][i]-grad[2][i]-grad[3][i];
-
-        // access solution at element nodes
-        std::array< std::array< tk::real, 4 >, 5 > u;
-        for (ncomp_t c=0; c<5; ++c) u[c] = U.extract( c, m_offset, N );
-        // access solution at elements
-        std::array< const tk::real*, 5 > ue;
-        for (ncomp_t c=0; c<5; ++c) ue[c] = Ue.cptr( c, m_offset );
-
-        // pressure
-        std::array< tk::real, 4 > p;
-        for (std::size_t a=0; a<4; ++a)
-          p[a] = eos_pressure< tag::compflow >
-                   ( m_system, u[0][a], u[1][a]/u[0][a], u[2][a]/u[0][a],
-                     u[3][a]/u[0][a], u[4][a] );
-
-        // sum nodal averages to element
-        for (ncomp_t c=0; c<5; ++c) {
-          Ue.var(ue[c],e) = 0.0;
-          for (std::size_t a=0; a<4; ++a)
-            Ue.var(ue[c],e) += u[c][a]/4.0;
-        }
-
-        // sum flux contributions to element
-        tk::real d = deltat/2.0;
-        for (std::size_t j=0; j<3; ++j)
-          for (std::size_t a=0; a<4; ++a) {
-            // mass: advection
-            Ue.var(ue[0],e) -= d * grad[a][j] * u[j+1][a];
-            // momentum: advection
-            for (std::size_t i=0; i<3; ++i)
-              Ue.var(ue[i+1],e) -= d * grad[a][j] * u[j+1][a]*u[i+1][a]/u[0][a];
-            // momentum: pressure
-            Ue.var(ue[j+1],e) -= d * grad[a][j] * p[a];
-            // energy: advection and pressure
-            Ue.var(ue[4],e) -= d * grad[a][j] *
-                              (u[4][a] + p[a]) * u[j+1][a]/u[0][a];
-          }
-
-        // add (optional) source to all equations
-        std::array< std::vector< tk::real >, 4 > s{{
-          Problem::src( m_system, m_ncomp, x[N[0]], y[N[0]], z[N[0]], t ),
-          Problem::src( m_system, m_ncomp, x[N[1]], y[N[1]], z[N[1]], t ),
-          Problem::src( m_system, m_ncomp, x[N[2]], y[N[2]], z[N[2]], t ),
-          Problem::src( m_system, m_ncomp, x[N[3]], y[N[3]], z[N[3]], t ) }};
-        for (std::size_t c=0; c<5; ++c)
-          for (std::size_t a=0; a<4; ++a)
-            Ue.var(ue[c],e) += d/4.0 * s[a][c];
-
-      }
-
-      // zero right hand side for all components
-      for (ncomp_t c=0; c<5; ++c) R.fill( c, m_offset, 0.0 );
-
-      // 2nd stage: form rhs from element values (scatter-add)
-      for (std::size_t e=0; e<inpoel.size()/4; ++e) {
-
-        // access node IDs
-        const std::array< std::size_t, 4 > N{{ inpoel[e*4+0], inpoel[e*4+1],
-                                               inpoel[e*4+2], inpoel[e*4+3] }};
-        // compute element Jacobi determinant
-        const std::array< tk::real, 3 >
-          ba{{ x[N[1]]-x[N[0]], y[N[1]]-y[N[0]], z[N[1]]-z[N[0]] }},
-          ca{{ x[N[2]]-x[N[0]], y[N[2]]-y[N[0]], z[N[2]]-z[N[0]] }},
-          da{{ x[N[3]]-x[N[0]], y[N[3]]-y[N[0]], z[N[3]]-z[N[0]] }};
-        const auto J = tk::triple( ba, ca, da );        // J = 6V
-        Assert( J > 0, "Element Jacobian non-positive" );
-
-        // shape function derivatives, nnode*ndim [4][3]
-        std::array< std::array< tk::real, 3 >, 4 > grad;
-        grad[1] = tk::crossdiv( ca, da, J );
-        grad[2] = tk::crossdiv( da, ba, J );
-        grad[3] = tk::crossdiv( ba, ca, J );
-        for (std::size_t i=0; i<3; ++i)
-          grad[0][i] = -grad[1][i]-grad[2][i]-grad[3][i];
-
-        // access solution at elements
-        std::array< tk::real, 5 > ue;
-        for (ncomp_t c=0; c<5; ++c) ue[c] = Ue( e, c, m_offset );
-        // access pointer to right hand side at component and offset
-        std::array< const tk::real*, 5 > r;
-        for (ncomp_t c=0; c<5; ++c) r[c] = R.cptr( c, m_offset );
-
-        // pressure
-        auto p = eos_pressure< tag::compflow >
-                   ( m_system, ue[0], ue[1]/ue[0], ue[2]/ue[0], ue[3]/ue[0],
-                     ue[4] );
-
-        // scatter-add flux contributions to rhs at nodes
-        tk::real d = deltat*J/6.0;
-        for (std::size_t j=0; j<3; ++j)
-          for (std::size_t a=0; a<4; ++a) {
-            // mass: advection
-            R.var(r[0],N[a]) += d * grad[a][j] * ue[j+1];
-            // momentum: advection
-            for (std::size_t i=0; i<3; ++i)
-              R.var(r[i+1],N[a]) += d * grad[a][j] * ue[j+1]*ue[i+1]/ue[0];
-            // momentum: pressure
-            R.var(r[j+1],N[a]) += d * grad[a][j] * p;
-            // energy: advection and pressure
-            R.var(r[4],N[a]) += d * grad[a][j] * (ue[4] + p) * ue[j+1]/ue[0];
-          }
-
-        // add (optional) source to all equations
-        auto xc = (x[N[0]] + x[N[1]] + x[N[2]] + x[N[3]]) / 4.0;
-        auto yc = (y[N[0]] + y[N[1]] + y[N[2]] + y[N[3]]) / 4.0;
-        auto zc = (z[N[0]] + z[N[1]] + z[N[2]] + z[N[3]]) / 4.0;
-        auto s = Problem::src( m_system, m_ncomp, xc, yc, zc, t+deltat/2 );
-        for (std::size_t c=0; c<5; ++c)
-          for (std::size_t a=0; a<4; ++a)
-            R.var(r[c],N[a]) += d/4.0 * s[c];
-
-      }
-//         // add viscous stress contribution to momentum and energy rhs
-//         m_physics.viscousRhs( deltat, J, N, grad, u, r, R );
-//         // add heat conduction contribution to energy rhs
-//         m_physics.conductRhs( deltat, J, N, grad, u, r, R );
-    }
-
-=======
->>>>>>> eab3e32b
     //! Compute the minimum time step size
     //! \param[in] U Solution vector at recent time step
     //! \param[in] coord Mesh node coordinates
