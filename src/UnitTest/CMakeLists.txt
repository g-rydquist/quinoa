project(UnitTest CXX)

# Include function for adding Charm++ modules
include(charm)

add_library(UnitTest
            Assessment.cpp
            TUTSuite.cpp
            TUTTest.cpp
            QuietCerr.cpp
            MPIRunner.cpp)

target_include_directories(UnitTest PUBLIC
                           ${QUINOA_SOURCE_DIR}
                           ${QUINOA_SOURCE_DIR}/Base
                           ${QUINOA_SOURCE_DIR}/Control
                           ${QUINOA_SOURCE_DIR}/Main
                           ${QUINOA_SOURCE_DIR}/UnitTest
                           ${QUINOA_SOURCE_DIR}/Inciter
                           ${QUINOA_SOURCE_DIR}/Mesh
                           ${QUINOA_SOURCE_DIR}/LinearSolver
                           ${TUT_INCLUDE_DIRS}
                           ${HIGHWAYHASH_INCLUDE_DIRS}
                           ${BRIGAND_INCLUDE_DIRS}
                           ${CHARM_INCLUDE_DIRS}
                           ${PEGTL_INCLUDE_DIRS}
                           ${MPI_CXX_INCLUDE_DIRS}
                           ${MPI_CXX_INCLUDE_PATH}
                           ${PROJECT_BINARY_DIR}/../Base
                           ${PROJECT_BINARY_DIR}/../Main
                           ${PROJECT_BINARY_DIR}/../IO
                           ${PROJECT_BINARY_DIR}/../LinSys
                           ${PROJECT_BINARY_DIR}/../LoadBalance
                           ${PROJECT_BINARY_DIR}/../LinearSolver
                           ${PROJECT_BINARY_DIR}/../UnitTest)

addCharmModule( "charmchild" "UnitTest" )
addCharmModule( "charmtimer" "UnitTest" )
addCharmModule( "testarray" "UnitTest" )
addCharmModule( "cgreceiver" "UnitTest" )
addCharmModule( "migrated_base" "UnitTest" )
addCharmModule( "quietcerr" "UnitTest" )

if (ENABLE_INCITER)
  addCharmModule( "migrated_inciter" "UnitTest" )
  addCharmModule( "tutsuiteinciter" "UnitTest" )
  addCharmModule( "tuttestinciter" "UnitTest" )
  addCharmModule( "mpirunnerinciter" "UnitTest" )
  add_dependencies( "tutsuiteinciterCharmModule" "mpirunnerinciterCharmModule" )
else()
  addCharmModule( "mpirunner" "UnitTest" )
  addCharmModule( "tutsuite" "UnitTest" )
  addCharmModule( "tuttest" "UnitTest" )
  add_dependencies( "tutsuiteCharmModule" "mpirunnerCharmModule" )
endif()

# Add extra dependency of UnitTest on unittestCharmModule. This is required as a
# dependency of UnitTest, TUTSuite, refers to the main Charm++ proxy defined in
# the Charm++ module unittest (in Main/UnitTest.cpp).
if (ENABLE_INCITER)
  add_dependencies("UnitTest" "unittestinciterCharmModule")
else()
  add_dependencies("UnitTest" "unittestCharmModule")
endif()

# Add extra dependencies of UnitTest on those CharmModules that are required for
# testing Inciter.
if (ENABLE_INCITER)
  add_dependencies("UnitTest" "diagcgCharmModule"
                              "alecgCharmModule"
                              "distfctCharmModule"
                              "dgCharmModule"
<<<<<<< HEAD
                              "fvCharmModule"
=======
                              "aleCharmModule"
                              "conjugategradientsCharmModule"
>>>>>>> 01b42212
                              "discretizationCharmModule"
                              "transporterCharmModule")
else()
  add_dependencies("UnitTest" "conjugategradientsCharmModule")
endif()

# Add extra dependency of TUTSuite on charm modules testing advanced array
# element placement using maps. This is required since TUTSuite spawns chare
# arrays testing advanced array element placement maps.
if (ENABLE_INCITER)
  add_dependencies( "tutsuiteinciterCharmModule"
                    "linearmapCharmModule" "unsmeshmapCharmModule" )
else()
  add_dependencies( "tutsuiteCharmModule"
                    "linearmapCharmModule" "unsmeshmapCharmModule" )
endif()

set_target_properties(UnitTest PROPERTIES LIBRARY_OUTPUT_NAME quinoa_unittest)

INSTALL(TARGETS UnitTest
        RUNTIME DESTINATION ${CMAKE_INSTALL_BINDIR} COMPONENT Runtime
        LIBRARY DESTINATION ${CMAKE_INSTALL_LIBDIR} COMPONENT Runtime
        ARCHIVE DESTINATION ${CMAKE_INSTALL_LIBDIR} COMPONENT Development
)<|MERGE_RESOLUTION|>--- conflicted
+++ resolved
@@ -70,12 +70,9 @@
                               "alecgCharmModule"
                               "distfctCharmModule"
                               "dgCharmModule"
-<<<<<<< HEAD
                               "fvCharmModule"
-=======
                               "aleCharmModule"
                               "conjugategradientsCharmModule"
->>>>>>> 01b42212
                               "discretizationCharmModule"
                               "transporterCharmModule")
 else()
