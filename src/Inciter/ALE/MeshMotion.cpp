// *****************************************************************************
/*!
  \file      src/Inciter/ALE/MeshMotion.cpp
  \copyright 2012-2015 J. Bakosi,
             2016-2018 Los Alamos National Security, LLC.,
             2019-2021 Triad National Security, LLC.
             All rights reserved. See the LICENSE file for details.
  \brief     Mesh motion functionality for ALE
  \details   Functionality for arbitrary Lagrangian-Eulerian (ALE) mesh motion.
*/
// *****************************************************************************

#include "MeshMotion.hpp"
#include "Mesh/DerivedData.hpp"
#include "Vector.hpp"

namespace inciter {

void
sine( const tk::UnsMesh::Coords& coord, tk::Fields& w )
// *****************************************************************************
//  Prescribe mesh motion as a sine wave for testing purposes
//! \param[in] coord Mesh node coordinates
//! \param[in,out] w Mesh velocity assigned
// *****************************************************************************
{
  for (std::size_t i=0; i<w.nunk(); ++i)
    w(i,0,0) = std::pow( std::sin(coord[0][i]*M_PI), 2.0 );
}

void
meshvel( ctr::MeshVelocityType m,
         const tk::UnsMesh::Coords& coord,
         const tk::UnsMesh::Coords& v,
         tk::Fields& w )
// *****************************************************************************
//  Assign mesh velocity based on user config
//! \param[in] m Mesh velocity type
//! \param[in] coord Mesh node coordinates
//! \param[in] v Fluid velocity
//! \param[in,out] w Mesh velocity assigned
// *****************************************************************************
{
  Assert( w.nprop() == 3, "The mesh velocity must have 3 scalar components" );

  if (m == ctr::MeshVelocityType::SINE)
    sine( coord, w );
  else if (m == ctr::MeshVelocityType::FLUID ||
           m == ctr::MeshVelocityType::LAGRANGE)
    w = v;
  else
    Throw( "Mesh velocity not implemented" );
}

void
vortscale( const std::vector< tk::real >& vort,
           tk::real vmult,
           tk::real maxv,
           tk::Fields& w )
// *****************************************************************************
//  Scale the mesh velocity with a function of the fluid vorticity for ALE
<<<<<<< HEAD
//! \param[in] vort Vorticity magnitude in mesh points
//! \param[in] vmult Vorticity multiplier
//! \param[in] maxv Largest vorticity magnitude
=======
//! \param[in] coord Mesh node coordinates
//! \param[in] inpoel Mesh element connectivity
//! \param[in] vol Nodal volumes
//! \param[in] vel Fluid velocity in mesh points
//! \param[in] c1 First coefficient in vorticity scaling function
//! \param[in] c2 Second coefficient in vorticity scaling function
>>>>>>> 66c115ba
//! \param[in] w Mesh velocity to scale
//! \see J. Waltz, N.R. Morgan, T.R. Canfield, M.R.J. Charest, L.D. Risinger,
//!   J.G. Wohlbier, A three-dimensional finite element arbitrary
//!   Lagrangian–Eulerian method for shock hydrodynamics on unstructured grids,
//!   Computers & Fluids, 92: 172-187, 2014.
// *****************************************************************************
{
  Assert( w.nunk() == vort.size(), "Size mismatch" );

  // scale mesh velocity with a function of the fluid vorticity
  if (maxv > 1.0e-8)
    for (std::size_t j=0; j<3; ++j)
      for (std::size_t p=0; p<vort.size(); ++p)
        w(p,j,0) *= std::max( 0.0, 1.0 - vmult*vort[p]/maxv );
}

} // inciter::<|MERGE_RESOLUTION|>--- conflicted
+++ resolved
@@ -59,18 +59,9 @@
            tk::Fields& w )
 // *****************************************************************************
 //  Scale the mesh velocity with a function of the fluid vorticity for ALE
-<<<<<<< HEAD
 //! \param[in] vort Vorticity magnitude in mesh points
 //! \param[in] vmult Vorticity multiplier
 //! \param[in] maxv Largest vorticity magnitude
-=======
-//! \param[in] coord Mesh node coordinates
-//! \param[in] inpoel Mesh element connectivity
-//! \param[in] vol Nodal volumes
-//! \param[in] vel Fluid velocity in mesh points
-//! \param[in] c1 First coefficient in vorticity scaling function
-//! \param[in] c2 Second coefficient in vorticity scaling function
->>>>>>> 66c115ba
 //! \param[in] w Mesh velocity to scale
 //! \see J. Waltz, N.R. Morgan, T.R. Canfield, M.R.J. Charest, L.D. Risinger,
 //!   J.G. Wohlbier, A three-dimensional finite element arbitrary
