//******************************************************************************
/*!
  \file      src/DiffEq/NumberFractionBetaCoeffPolicy.h
  \author    J. Bakosi
<<<<<<< HEAD
  \date      Wed 15 Apr 2015 10:11:03 AM MDT
=======
  \date      Fri 17 Apr 2015 09:45:59 AM MDT
>>>>>>> c1398118
  \copyright 2012-2015, Jozsef Bakosi.
  \brief     Number-fraction beta SDE coefficients policies
  \details   This file defines coefficients policy classes for the
    number-fraction beta SDE, defined in DiffEq/NumberFractionBeta.h.

    General requirements on number-fraction beta SDE coefficients policy
    classes:

    - Must define a _constructor_, which is used to initialize the SDE
      coefficients, b, S, kappa, rho2, and rcomma. Required signature:
      \code{.cpp}
        CoeffPolicyName(
          tk::ctr::ncomp_type ncomp,
          const std::vector< kw::sde_b::info::expect::type >& b_,
          const std::vector< kw::sde_S::info::expect::type >& S_,
          const std::vector< kw::sde_kappa::info::expect::type >& k_,
          const std::vector< kw::sde_rho2::info::expect::type >& rho2_,
          const std::vector< kw::sde_rcomma::info::expect::type >& rcomma_,
          std::vector< kw::sde_b::info::expect::type  >& b,
          std::vector< kw::sde_S::info::expect::type >& S,
          std::vector< kw::sde_kappa::info::expect::type >& k,
          std::vector< kw::sde_rho2::info::expect::type >& rho2_,
          std::vector< kw::sde_rcomma::info::expect::type >& rcomma_ );
      \endcode
      where
      - ncomp denotes the number of scalar components of the system of
        number-fraction beta SDEs.
      - Constant references to b_, S_, k_, rho2_, and rcomma_, which denote five
        vectors of real values used to initialize the parameter vectors of the
        system of number-fraction beta SDEs. The length of the vectors must be
        equal to the number of components given by ncomp.
      - References to b, S, k, rho2_, and rcomma, which denote the parameter
        vectors to be initialized based on b_, S_, k_, rho2_, and rcomma_.

    - Must define the static function _type()_, returning the enum value of the
      policy option. Example:
      \code{.cpp}
        static ctr::CoeffPolicyType type() noexcept {
          return ctr::CoeffPolicyType::CONSTANT;
        }
      \endcode
      which returns the enum value of the option from the underlying option
      class, collecting all possible options for coefficients policies.
*/
//******************************************************************************
#ifndef NumberFractionBetaCoeffPolicy_h
#define NumberFractionBetaCoeffPolicy_h

#include <boost/mpl/vector.hpp>

#include <Types.h>
#include <Walker/Options/CoeffPolicy.h>

namespace walker {

//! \brief Number-fraction beta SDE constant coefficients policity: constants in
//!   time
class NumberFractionBetaCoeffConst {

  public:
    //! Constructor: initialize coefficients
    NumberFractionBetaCoeffConst(
      tk::ctr::ncomp_type ncomp,
      const std::vector< kw::sde_b::info::expect::type >& b_,
      const std::vector< kw::sde_S::info::expect::type >& S_,
      const std::vector< kw::sde_kappa::info::expect::type >& k_,
      const std::vector< kw::sde_rho2::info::expect::type >& rho2_,
      const std::vector< kw::sde_rcomma::info::expect::type >& rcomma_,
      std::vector< kw::sde_b::info::expect::type  >& b,
      std::vector< kw::sde_S::info::expect::type >& S,
      std::vector< kw::sde_kappa::info::expect::type >& k,
      std::vector< kw::sde_rho2::info::expect::type >& rho2,
      std::vector< kw::sde_rcomma::info::expect::type >& rcomma )
    {
      ErrChk( b_.size() == ncomp,
              "Wrong number of number-fraction beta SDE parameters 'b'");
      ErrChk( S_.size() == ncomp,
              "Wrong number of number-fraction beta SDE parameters 'S'");
      ErrChk( k_.size() == ncomp,
              "Wrong number of number-fraction beta SDE parameters 'kappa'");
      ErrChk( rho2_.size() == ncomp,
              "Wrong number of number-fraction beta SDE parameters 'rho2'");
      ErrChk( rcomma_.size() == ncomp,
              "Wrong number of number-fraction beta SDE parameters 'rcomma'");

      b = b_;
      S = S_;
      k = k_;
      rho2 = rho2_;
      rcomma = rcomma_;
    }

    //! Coefficients policy type accessor
    static ctr::CoeffPolicyType type() noexcept
    { return ctr::CoeffPolicyType::CONSTANT; }
};

<<<<<<< HEAD
//! \brief Number-fraction beta SDE JRRJ coefficients policity
class NumberFractionBetaCoeffJRRJ {

  public:
    //! Constructor: initialize coefficients
    NumberFractionBetaCoeffJRRJ(
      tk::ctr::ncomp_type ncomp,
      const std::vector< kw::sde_b::info::expect::type >& b_,
      const std::vector< kw::sde_S::info::expect::type >& S_,
      const std::vector< kw::sde_kappa::info::expect::type >& k_,
      const std::vector< kw::sde_rho2::info::expect::type >& rho2_,
      const std::vector< kw::sde_rcomma::info::expect::type >& rcomma_,
      std::vector< kw::sde_b::info::expect::type  >& b,
      std::vector< kw::sde_S::info::expect::type >& S,
      std::vector< kw::sde_kappa::info::expect::type >& k,
      std::vector< kw::sde_rho2::info::expect::type >& rho2,
      std::vector< kw::sde_rcomma::info::expect::type >& rcomma )
    {
      ErrChk( b_.size() == ncomp,
              "Wrong number of number-fraction beta SDE parameters 'b'");
      ErrChk( S_.size() == ncomp,
              "Wrong number of number-fraction beta SDE parameters 'S'");
      ErrChk( k_.size() == ncomp,
              "Wrong number of number-fraction beta SDE parameters 'k'");
      ErrChk( rho2_.size() == ncomp,
              "Wrong number of number-fraction beta SDE parameters 'rho2'");
      ErrChk( rcomma_.size() == ncomp,
              "Wrong number of number-fraction beta SDE parameters 'rcomma'");

      b = b_;
      S = S_;
      k = k_;
      rho2 = rho2_;
      rcomma = rcomma_;
    }

    //! Coefficients policy type accessor
    static ctr::CoeffPolicyType type() noexcept
    { return ctr::CoeffPolicyType::JRRJ; }
};

//! List of all beta's coefficients policies
=======
//! List of all number-fraction beta's coefficients policies
>>>>>>> c1398118
using NumberFractionBetaCoeffPolicies =
  boost::mpl::vector< NumberFractionBetaCoeffConst >;

} // walker::

#endif // NumberFractionBetaCoeffPolicy_h<|MERGE_RESOLUTION|>--- conflicted
+++ resolved
@@ -2,11 +2,7 @@
 /*!
   \file      src/DiffEq/NumberFractionBetaCoeffPolicy.h
   \author    J. Bakosi
-<<<<<<< HEAD
-  \date      Wed 15 Apr 2015 10:11:03 AM MDT
-=======
-  \date      Fri 17 Apr 2015 09:45:59 AM MDT
->>>>>>> c1398118
+  \date      Thu 30 Apr 2015 09:36:41 AM MDT
   \copyright 2012-2015, Jozsef Bakosi.
   \brief     Number-fraction beta SDE coefficients policies
   \details   This file defines coefficients policy classes for the
@@ -104,52 +100,7 @@
     { return ctr::CoeffPolicyType::CONSTANT; }
 };
 
-<<<<<<< HEAD
-//! \brief Number-fraction beta SDE JRRJ coefficients policity
-class NumberFractionBetaCoeffJRRJ {
-
-  public:
-    //! Constructor: initialize coefficients
-    NumberFractionBetaCoeffJRRJ(
-      tk::ctr::ncomp_type ncomp,
-      const std::vector< kw::sde_b::info::expect::type >& b_,
-      const std::vector< kw::sde_S::info::expect::type >& S_,
-      const std::vector< kw::sde_kappa::info::expect::type >& k_,
-      const std::vector< kw::sde_rho2::info::expect::type >& rho2_,
-      const std::vector< kw::sde_rcomma::info::expect::type >& rcomma_,
-      std::vector< kw::sde_b::info::expect::type  >& b,
-      std::vector< kw::sde_S::info::expect::type >& S,
-      std::vector< kw::sde_kappa::info::expect::type >& k,
-      std::vector< kw::sde_rho2::info::expect::type >& rho2,
-      std::vector< kw::sde_rcomma::info::expect::type >& rcomma )
-    {
-      ErrChk( b_.size() == ncomp,
-              "Wrong number of number-fraction beta SDE parameters 'b'");
-      ErrChk( S_.size() == ncomp,
-              "Wrong number of number-fraction beta SDE parameters 'S'");
-      ErrChk( k_.size() == ncomp,
-              "Wrong number of number-fraction beta SDE parameters 'k'");
-      ErrChk( rho2_.size() == ncomp,
-              "Wrong number of number-fraction beta SDE parameters 'rho2'");
-      ErrChk( rcomma_.size() == ncomp,
-              "Wrong number of number-fraction beta SDE parameters 'rcomma'");
-
-      b = b_;
-      S = S_;
-      k = k_;
-      rho2 = rho2_;
-      rcomma = rcomma_;
-    }
-
-    //! Coefficients policy type accessor
-    static ctr::CoeffPolicyType type() noexcept
-    { return ctr::CoeffPolicyType::JRRJ; }
-};
-
-//! List of all beta's coefficients policies
-=======
 //! List of all number-fraction beta's coefficients policies
->>>>>>> c1398118
 using NumberFractionBetaCoeffPolicies =
   boost::mpl::vector< NumberFractionBetaCoeffConst >;
 
