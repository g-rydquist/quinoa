--- conflicted
+++ resolved
@@ -119,8 +119,7 @@
   , tag::coeffpolicy,   std::vector< ctr::CoeffPolicyType >
 > >;
 
-<<<<<<< HEAD
-//! Dirichlet parameters storage
+//! Mixture Dirichlet parameters storage
 using MixDirichletParameters = tk::TaggedTuple< brigand::list<
     tag::depvar,        std::vector< char >
   , tag::b,             std::vector< std::vector<
@@ -133,32 +132,12 @@
                           kw::sde_kappaprime::info::expect::type > >
   , tag::rho,           std::vector< std::vector<
                           kw::sde_rho::info::expect::type > >
-  , tag::init,          Init
-  , tag::rng,           std::vector< tk::ctr::RNGType >
-  , tag::initpolicy,    std::vector< ctr::InitPolicyType >
-  , tag::coeffpolicy,   std::vector< ctr::CoeffPolicyType >
-> >;
-=======
-//! Mixture Dirichlet parameters storage
-using MixDirichletParameters = tk::tuple::tagged_tuple<
-  tag::depvar,      std::vector< char >,
-  tag::b,           std::vector< std::vector<
-                      kw::sde_b::info::expect::type > >,
-  tag::S,           std::vector< std::vector<
-                      kw::sde_S::info::expect::type > >,
-  tag::kappa,       std::vector< std::vector<
-                      kw::sde_kappa::info::expect::type > >,
-  tag::kappaprime,  std::vector< std::vector<
-                      kw::sde_kappaprime::info::expect::type > >,
-  tag::rho,         std::vector< std::vector<
-                      kw::sde_rho::info::expect::type > >,
-  tag::normalization, std::vector< ctr::NormalizationType >,
-  tag::init,        Init,
-  tag::rng,         std::vector< tk::ctr::RNGType >,
-  tag::initpolicy,  std::vector< ctr::InitPolicyType >,
-  tag::coeffpolicy, std::vector< ctr::CoeffPolicyType >
->;
->>>>>>> bf108eb5
+  , tag::normalization, std::vector< ctr::NormalizationType >
+  , tag::init,          Init
+  , tag::rng,           std::vector< tk::ctr::RNGType >
+  , tag::initpolicy,    std::vector< ctr::InitPolicyType >
+  , tag::coeffpolicy,   std::vector< ctr::CoeffPolicyType >
+> >;
 
 //! Generalized Dirichlet parameters storage
 using GenDirichletParameters = tk::TaggedTuple< brigand::list<
