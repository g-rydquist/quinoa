// *****************************************************************************
/*!
  \file      src/Mesh/Reorder.C
  \copyright 2012-2015, J. Bakosi, 2016-2018, Los Alamos National Security, LLC.
  \brief     Mesh reordering routines for unstructured meshes
  \details   Mesh reordering routines for unstructured meshes.
*/
// *****************************************************************************

#include <algorithm>
#include <iterator>
#include <unordered_map>
#include <tuple>
#include <cstddef>

#include "Reorder.h"
#include "Exception.h"
#include "ContainerUtil.h"
#include "Vector.h"

namespace tk {

std::size_t
shiftToZero( std::vector< std::size_t >& inpoel )
// *****************************************************************************
//  Shift node IDs to start with zero in element connectivity
//! \param[inout] inpoel Inteconnectivity of points and elements
//! \return Amount shifted
//! \details This function implements a simple reordering of the node ids of the
//!   element connectivity in inpoel by shifting the node ids so that the
//!   smallest is zero.
//! \note It is okay to call this function with an empty container; it will
//!    simply return without throwing an exception.
// *****************************************************************************
{
  if (inpoel.empty()) return 0;

  // find smallest node id
  auto minId = *std::min_element( begin(inpoel), end(inpoel) );

  // shift node ids to start from zero
  for (auto& n : inpoel) n -= minId;

  return minId;
}

void
remap( std::vector< std::size_t >& id, const std::vector< std::size_t >& map )
// *****************************************************************************
//  Apply new maping to vector of indices
//! \param[inout] id Vector of integer IDs to remap
//! \param[in] map Array of indices creating a new order
//! \details This function applies a mapping (reordering) to the integer IDs
//!   passed in using the map passed in. The mapping is expressed between the
//!   array index ands its value. The function overwrites every value, i, of
//!   vector id with map[i].
//! \note The sizes of id and map need not equal. Only the maximum index in id
//!   must be lower than the size of map.
//! \note It is okay to call this function with either of the containers empty;
//!   it will simply return without throwing an exception.
// *****************************************************************************
{
  if (id.empty() || map.empty()) return;

  Assert( *max_element( begin(id), end(id) ) < map.size(),
          "Indexing out of bounds" );

  // remap integer IDs in vector id
  for (auto& i : id) i = map[i];
}

void
remap( std::vector< tk::real >& r, const std::vector< std::size_t >& map )
// *****************************************************************************
//  Apply new maping to vector of real numbers
//! \param[inout] r Vector of real numbers to remap
//! \param[in] map Array of indices creating a new order
//! \details This function applies a mapping (reordering) to the real values
//!   passed in using the map passed in. The mapping is expressed between the
//!   array index ands its value. The function moves every value r[i] to
//!   r[ map[i] ].
//! \note The sizes of r and map must be equal and the maximum index in map must
//!   be lower than the size of map.
//! \note It is okay to call this function with either of the containers empty;
//!   it will simply return without throwing an exception.
// *****************************************************************************
{
  if (r.empty() || map.empty()) return;

  Assert( r.size() == map.size(), "Size mismatch" );
  Assert( *max_element( begin(map), end(map) ) < map.size(),
          "Indexing out of bounds" );

  // remap real numbers in vector
  auto m = r;
  for (std::size_t i=0; i<map.size(); ++i) r[ map[i] ] = m[i];
}

std::vector< std::size_t >
renumber( const std::pair< std::vector< std::size_t >,
                           std::vector< std::size_t > >& psup )
// *****************************************************************************
//  Reorder mesh points with the advancing front technique
//! \param[in] psup Points surrounding points
//! \return Mapping created by renumbering (reordering)
// *****************************************************************************
{
  // Find out number of nodes in graph
  auto npoin = psup.second.size()-1;

  // Construct mapping using advancing front
  std::vector< int > hpoin( npoin, -1 ), lpoin( npoin, 0 );
  std::vector< std::size_t > map( npoin, 0 );
  hpoin[0] = 0;
  lpoin[0] = 1;
  std::size_t num = 1;
  while (num < npoin) {
    std::size_t cnt = 0;
    std::size_t i = 0;
    std::vector< int > kpoin( npoin, -1 );
    int p;
    while ((p = hpoin[i]) != -1) {
      ++i;
      auto P = static_cast< std::size_t >( p );
      for (auto j=psup.second[P]+1; j<=psup.second[P+1]; ++j) {
        auto q = psup.first[j];
        if (lpoin[q] != 1) {    // consider points not yet counted
          map[q] = num++;
          kpoin[cnt] = static_cast< int >( q ); // register point as counted
          lpoin[q] = 1;                         // register the point as counted
          ++cnt;
        }
      }
    }
    hpoin = kpoin;
  }

//   // Construct new->old id map
//   std::size_t i = 0;
//   std::vector< std::size_t > oldmap( npoin );
//   for (auto n : map) oldmap[n] = i++;

  // Return old->new and new->old maps
  return map;
}

std::unordered_map< std::size_t, std::size_t >
assignLid( const std::vector< std::size_t >& gid )
// *****************************************************************************
//  Assign local ids to global ids
//! \param[in] gid Global ids
//! \return Map associating global ids to local ids
// *****************************************************************************
{
  std::unordered_map< std::size_t, std::size_t > lid;
  std::size_t l = 0;
  for (auto p : gid) lid[p] = l++;
  return lid;
}

std::tuple< std::vector< std::size_t >,
            std::vector< std::size_t >,
            std::unordered_map< std::size_t, std::size_t > >
global2local( const std::vector< std::size_t >& ginpoel )
// *****************************************************************************
//  Generate element connectivity of local node IDs from connectivity of global
//  node IDs also returning the mapping between local to global IDs
//! \param[in] ginpoel Element connectivity with global node IDs
//! \return Tuple of (1) element connectivity with local node IDs, (2) the
//!   vector of unique global node IDs (i.e., the mapping between local to
//!   global node IDs), and (3) mapping between global to local node IDs.
// *****************************************************************************
{
  // Make a copy of the element connectivity with global node ids
  auto gid = ginpoel;

  // Generate a vector that holds only the unique global mesh node ids
  tk::unique( gid );

  // Assign local node ids to global node ids
  const auto lid = tk::assignLid( gid );

  // Generate element connectivity using local node ids
  std::vector< std::size_t > inpoel;
  for (auto p : ginpoel) inpoel.push_back( tk::cref_find( lid, p ) );

  Assert( gid.size() == lid.size(), "Size mismatch" );

  // Return element connectivty with local node IDs
  return std::make_tuple( inpoel, gid, lid );
}

bool
positiveJacobians( const std::vector< std::size_t >& inpoel,
                   const std::array< std::vector< real >, 3 >& coord )
// *****************************************************************************
// Test for positivity of the Jacobian for all cells in mesh
//! \param[in] inpoel Element connectivity (zero-based, i.e., local if parallel)
//! \param[in] coord Node coordinates
//! \return True of all Jacboians are positive
// *****************************************************************************
{
  Assert( !inpoel.empty(), "Mesh connectivity empty" );
  Assert( inpoel.size() % 4 == 0,
          "Mesh connectivity size must be divisible by 4 " );
<<<<<<< HEAD
  Assert( tk::cunique(inpoel).size() == coord[0].size(), "Number of unique "
          "nodes in mesh connectivity must equal the number of nodes to which "
          "coordinates have been supplied" );
  Assert( tk::cunique(inpoel).size() == coord[1].size(), "Number of unique "
          "nodes in mesh connectivity must equal the number of nodes to which "
          "coordinates have been supplied" );
  Assert( tk::cunique(inpoel).size() == coord[2].size(), "Number of unique "
=======
  Assert( tk::uniquecopy(inpoel).size() == coord[0].size(), "Number of unique "
          "nodes in mesh connectivity must equal the number of nodes to which "
          "coordinates have been supplied" );
  Assert( tk::uniquecopy(inpoel).size() == coord[1].size(), "Number of unique "
          "nodes in mesh connectivity must equal the number of nodes to which "
          "coordinates have been supplied" );
  Assert( tk::uniquecopy(inpoel).size() == coord[2].size(), "Number of unique "
>>>>>>> 4d552f07
          "nodes in mesh connectivity must equal the number of nodes to which "
          "coordinates have been supplied" );
  Assert( *std::minmax_element( begin(inpoel), end(inpoel) ).first == 0,
          "node ids should start from zero" );

  const auto& x = coord[0];
  const auto& y = coord[1];
  const auto& z = coord[2];

  for (std::size_t e=0; e<inpoel.size()/4; ++e) {
    const std::array< std::size_t, 4 > N{{ inpoel[e*4+0], inpoel[e*4+1],
                                           inpoel[e*4+2], inpoel[e*4+3] }};
    // compute element Jacobi determinant / (5/120) = element volume * 4
    const std::array< tk::real, 3 >
      ba{{ x[N[1]]-x[N[0]], y[N[1]]-y[N[0]], z[N[1]]-z[N[0]] }},
      ca{{ x[N[2]]-x[N[0]], y[N[2]]-y[N[0]], z[N[2]]-z[N[0]] }},
      da{{ x[N[3]]-x[N[0]], y[N[3]]-y[N[0]], z[N[3]]-z[N[0]] }};
    if (tk::triple( ba, ca, da ) < 0) return false;
 }

 return true;
}

} // tk::<|MERGE_RESOLUTION|>--- conflicted
+++ resolved
@@ -203,15 +203,6 @@
   Assert( !inpoel.empty(), "Mesh connectivity empty" );
   Assert( inpoel.size() % 4 == 0,
           "Mesh connectivity size must be divisible by 4 " );
-<<<<<<< HEAD
-  Assert( tk::cunique(inpoel).size() == coord[0].size(), "Number of unique "
-          "nodes in mesh connectivity must equal the number of nodes to which "
-          "coordinates have been supplied" );
-  Assert( tk::cunique(inpoel).size() == coord[1].size(), "Number of unique "
-          "nodes in mesh connectivity must equal the number of nodes to which "
-          "coordinates have been supplied" );
-  Assert( tk::cunique(inpoel).size() == coord[2].size(), "Number of unique "
-=======
   Assert( tk::uniquecopy(inpoel).size() == coord[0].size(), "Number of unique "
           "nodes in mesh connectivity must equal the number of nodes to which "
           "coordinates have been supplied" );
@@ -219,7 +210,6 @@
           "nodes in mesh connectivity must equal the number of nodes to which "
           "coordinates have been supplied" );
   Assert( tk::uniquecopy(inpoel).size() == coord[2].size(), "Number of unique "
->>>>>>> 4d552f07
           "nodes in mesh connectivity must equal the number of nodes to which "
           "coordinates have been supplied" );
   Assert( *std::minmax_element( begin(inpoel), end(inpoel) ).first == 0,
