#include "mesh_adapter.hpp"

#include <assert.h>                        // for assert
#include <cstddef>                         // for size_t
#include <iostream>                        // for operator<<, endl, basic_os...
#include <set>                             // for set
#include <utility>                         // for pair
#include "AMR/AMR_types.hpp"                 // for Edge_Refinement, edge_list_t
#include "AMR/Loggers.hpp"                   // for trace_out
#include "AMR/Refinement_State.hpp"          // for Refinement_Case, Refinemen...
#include "AMR/edge.hpp"                      // for operator<<, edge_t
#include "AMR/edge_store.hpp"                // for edge_store_t
#include "AMR/marked_refinements_store.hpp"  // for marked_refinements_store_t
#include "AMR/node_connectivity.hpp"         // for node_connectivity_t
#include "AMR/refinement.hpp"                // for refinement_t
#include "AMR/tet_store.hpp"                 // for tet_store_t

#if defined(__clang__)
  #pragma clang diagnostic push
  #pragma clang diagnostic ignored "-Wunreachable-code"
  #pragma clang diagnostic ignored "-Wdocumentation"
#endif

namespace AMR {


#ifdef ENABLE_NODE_STORE
    /**
     * @brief This accepts external coord arrays and allows the node_store to
     * track the new node positions as they are added
     *
     * @param m_x X coodinates
     * @param m_y Y coodinates
     * @param m_z Z coodinates
     * @param graph_size Total number of nodes
     */
    // TODO: remove graph size and use m.size()
    // TODO: remove these pointers
    //void mesh_adapter_t::init_node_store(coord_type* m_x, coord_type* m_y, coord_type* m_z)
    //{
    //    assert( m_x->size() == m_y->size() );
    //    assert( m_x->size() == m_z->size() );

    //    node_store.set_x(*m_x);
    //    node_store.set_y(*m_y);
    //    node_store.set_z(*m_z);
    //}
#endif

    /** @brief Consume an existing mesh, and turn it into the AMRs
     * representations of tets and nodes
     *
     * @param tetinpoel Vector of nodes grouped together in blocks of 4 to
     * represent tets
     */
    void mesh_adapter_t::consume_tets(const std::vector< std::size_t >& tetinpoel )
    {
        for (size_t i = 0; i < tetinpoel.size(); i+=4)
        {
            tet_t t = {
                {
                    tetinpoel[i],
                    tetinpoel[i+1],
                    tetinpoel[i+2],
                    tetinpoel[i+3]
                }
            };

            trace_out << "Consume tet " << i << std::endl;
            tet_store.add(t, AMR::Refinement_Case::initial_grid);
        }
    }

    /**
     * @brief Place holder function to evaluate error estimate at
     * nodes, and therefor mark things as needing to be refined
     */
    //void mesh_adapter_t::evaluate_error_estimate() {
    //    for (auto& kv : tet_store.edge_store.edges)
    //    {
    //        // Mark them as needing refinement
    //        if (kv.second.refinement_criteria > refinement_cut_off)
    //        {
    //            kv.second.needs_refining = 1;
    //        }
    //        else
    //        {
    //            // TODO: Check this won't be overwriting valuable
    //            // information from last iteration
    //            kv.second.needs_refining = 0;
    //        }
    //    }
    //}

    /**
     * @brief Helper function to apply uniform refinement to all tets
     */
    void mesh_adapter_t::mark_uniform_refinement()
    {
        for (auto& kv : tet_store.edge_store.edges) {
           auto& local = kv.second;
           if (local.lock_case == Edge_Lock_Case::unlocked)
             local.needs_refining = 1;
        }
        mark_refinement();
    }

    /**
     * @brief Helper function to apply uniform derefinement to all tets
     */
    void mesh_adapter_t::mark_uniform_derefinement()
    {
        for (auto& kv : tet_store.edge_store.edges) {
           auto& local = kv.second;
           if (local.lock_case == Edge_Lock_Case::unlocked)
             local.needs_derefining = 1;
        }
        mark_derefinement();
    }


    /**
     * @brief For a given set of edges, set their refinement criteria for
     * refinement
     *
<<<<<<< HEAD
     * @param remote Vector of edges and edge tags
=======
     * @param remote vector of edges to set the refinement criteria of
>>>>>>> bd02706d
     */
    void mesh_adapter_t::mark_error_refinement(
            const std::vector< std::pair< edge_t, edge_tag > >& remote )
    {
       for (const auto& r : remote) {
         auto& local = tet_store.edge_store.get( r.first );
         if (r.second == edge_tag::REFINE) {
           if (local.lock_case > Edge_Lock_Case::unlocked) {
             local.needs_refining = 0;
           } else {
             local.needs_refining = 1;
           }
         } else if (r.second == edge_tag::DEREFINE) {
           if (local.lock_case == Edge_Lock_Case::unlocked) {
             local.needs_derefining = 1;
           }
         }
       }

       mark_refinement();
    }

   void mesh_adapter_t::mark_error_refinement_corr( const EdgeData& edges )
    {
       for (const auto& r : edges)
       {
           auto& edgeref = tet_store.edge_store.get( edge_t(r.first) );
           edgeref.needs_refining = r.second.first;
           assert(edgeref.lock_case <= r.second.second);
           edgeref.lock_case = r.second.second;
       }
       mark_refinement();
    }

    /**
     * @brief Function to detect the compatibility class (1,
     * 2, or 3) based on the number of locked edges and the existence
     * of intermediate edges
     *
     * @param num_locked_edges The number of locked edges
     * @param num_intermediate_edges The number of intermediate edges
     * @param refinement_case The refinement case of the tet
     * @param normal TODO: Document this!
     *
     * @return The compatibili4y class of the current scenario
     */
    int mesh_adapter_t::detect_compatibility(
            int num_locked_edges,
            int num_intermediate_edges,
            AMR::Refinement_Case refinement_case,
            int normal
    )
    {
        int compatibility = 0;
        num_locked_edges += num_intermediate_edges;

        /*
        // Split this into three categories
        // 1. Normal elements without locked edges. => 1
        //if (normal) {

            // 3. Intermediate elements with at least one edge marked for refinement => 3
            if (num_intermediate_edges > 0)
            {
                compatibility = 3;
            }
            else if (num_locked_edges == 0) {
                compatibility = 1;
            }
        // 2. Normal elements with locked edges. => 2
            else {
                compatibility = 2;
            }
        //}
        */

        //else {
            //if (num_intermediate_edges > 0) { compatibility = 3; }
        //}



        // Only 1:2 and 1:4 are intermediates and eligible for class3 // NOT TRUE!
        /*
        if (num_intermediate_edges > 0)
        {
            if (!normal) {
                trace_out << " not normal 3 " << std::endl;
                compatibility = 3;
            }
            else { // Attempt to allow for "normal" 1:4 and 1:8
                compatibility = 2;
                trace_out << " normal 3 " << std::endl;
            }

        }
        else {
            if (num_locked_edges == 0) {
                trace_out << " no lock 1 " << std::endl;
                compatibility = 1;
            }
            else {
                trace_out << " lock 2 " << std::endl;
                compatibility = 2;
            }
        }
        */


        // Old implementation
        // Only 1:2 and 1:4 are intermediates and eligible for class3 // NOT TRUE!
        if (
                (refinement_case == AMR::Refinement_Case::one_to_two) or
                (refinement_case == AMR::Refinement_Case::one_to_four)
           )
        {
            if (!normal) {
                trace_out << " not normal 3 " << std::endl;
                compatibility = 3;
            }
            else { // Attempt to allow for "normal" 1:4 and 1:8
                compatibility = 2;
                trace_out << " normal 3 " << std::endl;
            }

        }
        else {
            if (num_locked_edges == 0) {
                trace_out << " no lock 1 " << std::endl;
                compatibility = 1;
            }
            else {
                trace_out << " lock 2 " << std::endl;
                compatibility = 2;
            }
        }

        assert(compatibility > 0);
        assert(compatibility < 4);
        return compatibility;
    }

    /**
     * @brief Function which implements the main refinement algorithm from
     * the paper Iterating over the cells, deciding which refinement and
     * compatibility types are appropriate etc
     */
    void mesh_adapter_t::mark_refinement() {

#ifndef AMR_MAX_ROUNDS
        // Paper says the average actual num rounds will be 5-15
#define AMR_MAX_ROUNDS 30
#endif
        const size_t max_num_rounds = AMR_MAX_ROUNDS;

        // Mark refinements
        size_t iter;
        //Iterate until convergence
        for (iter = 0; iter < max_num_rounds; iter++)
        {

            tet_store.marked_refinements.get_state_changed() = false;

            // Loop over Tets.
            for (const auto& kv : tet_store.tets)
            {
                size_t tet_id = kv.first;

                trace_out << "Process tet " << tet_id << std::endl;

                // Only apply checks to tets on the active list
                if (tet_store.is_active(tet_id)) {
                    int num_locked_edges = 0;
                    int num_intermediate_edges = 0;

                    // Loop over nodes and count the number which need refining
                    int num_to_refine = 0;

                    // This is useful for later inspection
                    edge_list_t edge_list = tet_store.generate_edge_keys(tet_id);

                    //Iterate over edges
                    for(auto & key : edge_list)
                    {

                        trace_out << "Edge " << key << std::endl;

                        //Count locked edges and edges in need of
                        // refinement
                        // Count Locked Edges
                        if(tet_store.edge_store.get(key).lock_case == AMR::Edge_Lock_Case::locked)
                        {
                            trace_out << "Found locked edge " << key << std::endl;
                            trace_out << "Locked :" << tet_store.edge_store.get(key).lock_case << std::endl;
                            num_locked_edges++;
                        }
                        else if(tet_store.edge_store.get(key).lock_case == AMR::Edge_Lock_Case::intermediate)
                        {
                            trace_out << "Found intermediate edge " << key << std::endl;
                            num_intermediate_edges++;
                        }
                        else
                        {
                            // Count edges which need refining
                            //  We check in here as we won't refine a
                            //  locked edge and will thus ignore it
                            if (tet_store.edge_store.get(key).needs_refining)
                            {
                                num_to_refine++;
                                trace_out << "key needs ref " << key << std::endl;
                            }
                        }
                    }

                    // TODO: Should this be a reference?
                    AMR::Refinement_Case refinement_case = tet_store.get_refinement_case(tet_id);
                    int normal = tet_store.is_normal(tet_id);

                    trace_out << "Checking " << tet_id <<
                        " ref case " << refinement_case <<
                        " num ref " << num_to_refine <<
                        " normal " << normal <<
                        std::endl;



                    //If we have any tets to refine
                    if (num_to_refine > 0)
                    {
                        //Determine compatibility case

                        int compatibility = detect_compatibility(num_locked_edges,
                                num_intermediate_edges, refinement_case, normal);

                        trace_out << "Compat " << compatibility << std::endl;

                        // Now check num_to_refine against situations
                        if (compatibility == 1)
                        {
                            refinement_class_one(num_to_refine, tet_id);
                        }
                        else if (compatibility == 2)
                        {
                            refinement_class_two(edge_list, tet_id);
                        }
                        else if (compatibility == 3)
                        {
                            refinement_class_three(tet_id);
                        }

                        /*
                        // Write temp mesh out
                        std::string temp_file =  "temp." +
                        std::to_string(iter) + "." +
                        std::to_string(tet_id) + ".exo";

                        std::cout << "Writing " << temp_file << std::endl;
                        Adaptive_UnsMesh outmesh(
                        get_active_inpoel(), x(), y(), z()
                        );
                        tk::ExodusIIMeshWriter( temp_file, tk::ExoWriter::CREATE ).
                        writeMesh(outmesh);
                        */

                    } // if num_to_refine
                    else {
                            // If we got here, we don't want to refine this guy
                            tet_store.marked_refinements.add(tet_id, AMR::Refinement_Case::none);
                    }
                } // if active
                else {
                    trace_out << "Inactive" << std::endl;
                }
            } // For

            // If nothing changed during that round, break
            if (!tet_store.marked_refinements.get_state_changed())
            {
                trace_out << "Terminating loop at iter " << iter << std::endl;
                break;
            }
            trace_out << "End iter " << iter << std::endl;
        }
        trace_out << "Loop took " << iter << " rounds." << std::endl;

        //std::cout << "Print Tets" << std::endl;
        //print_tets();

    }

    /**
     * @brief Helper function to print tet information when needed
     */
    void mesh_adapter_t::print_tets() {
        tet_store.print_tets();
    }

    /**
     * @brief Function to call refinement after each tet has had it's
     * refinement case marked and calculated
     */
    void mesh_adapter_t::perform_refinement()
    {
        // Track tets which needs to be deleted this iteration
        std::set<size_t> round_two;

        trace_out << "Perform ref" << std::endl;

        // Do refinements
        for (const auto& kv : tet_store.tets)
        {
            size_t tet_id = kv.first;

            trace_out << "Do refine of " << tet_id << std::endl;
            if (tet_store.has_refinement_decision(tet_id))
            {
                switch(tet_store.marked_refinements.get(tet_id))
                {
                    case AMR::Refinement_Case::one_to_two:
                        refiner.refine_one_to_two(tet_store,node_connectivity,tet_id);
                        break;
                    case AMR::Refinement_Case::one_to_four:
                        refiner.refine_one_to_four(tet_store,node_connectivity,tet_id);
                        break;
                    case AMR::Refinement_Case::one_to_eight:
                        refiner.refine_one_to_eight(tet_store,node_connectivity,tet_id);
                        break;
                    case AMR::Refinement_Case::two_to_eight:
                        tet_store.get_parent_id(tet_id);
                        round_two.insert( tet_store.get_parent_id(tet_id) );
                        //std::cout << "2->8\n";
                        break;
                    case AMR::Refinement_Case::four_to_eight:
                        round_two.insert( tet_store.get_parent_id(tet_id));
                        //std::cout << "4->8\n";
                        break;
                    case AMR::Refinement_Case::initial_grid:
                        // Do nothing
                    case AMR::Refinement_Case::none:
                        // Do nothing
                        break;
                        // No need for default as enum is explicitly covered
                }
                // Mark tet as not needing refinement
                tet_store.marked_refinements.erase(tet_id);
            }
        }

        trace_out << "round_two size " << round_two.size() << std::endl;
        for (const auto i : round_two)
        {
            trace_out << "round two i " << i << std::endl;

            // Cache children as we're about to change this data
            auto former_children = tet_store.data(i).children;

            AMR::Refinement_State& element = tet_store.data(i);

            if (element.children.size() == 2)
            {
                trace_out << "perform 2:8" << std::endl;
                refiner.derefine_two_to_one(tet_store,node_connectivity,i);
            }
            else if (element.children.size() == 4)
            {
                trace_out << "perform 4:8" << std::endl;
                refiner.derefine_four_to_one(tet_store,node_connectivity,i);
            }
            else {
                std::cout << "num children " << element.children.size() << std::endl;
                assert(0);
            }

            refiner.refine_one_to_eight(tet_store,node_connectivity,i);

            // Grab children after it has been updated
            auto current_children = tet_store.data(i).children;

            // I want to set the children stored in *my* own children, to be
            // the value of my new children....
            refiner.overwrite_children(tet_store, former_children, current_children);

            tet_store.unset_marked_children(i); // FIXME: This will not work well in parallel
            element.refinement_case = AMR::Refinement_Case::one_to_eight;
        }

        // Clean up dead edges
        // clean_up_dead_edges(); // Nothing get's marked as "dead" atm?

        //std::cout << "Total Edges : " << tet_store.edge_store.size() << std::endl;
        //std::cout << "Total Tets : " << tet_store.size() << std::endl;
        //std::cout << "Total Nodes : " << m_x.size() << std::endl;

        trace_out << "Done ref" << std::endl;
        node_connectivity.print();
        node_connectivity.print();
        tet_store.print_node_types();
        tet_store.print_tets();
        //node_connectivity.print();

        //reset_intermediate_edges();
        remove_edge_locks(1);
        remove_normals();

        lock_intermediates();
    }

    void mesh_adapter_t::lock_intermediates()
    {
        /*
        for (auto k : tet_store.intermediate_list)
        {
            refiner.lock_edges_from_node(tet_store,k, Edge_Lock_Case::intermediate);
        }
        */
        // TODO: Passing tet_store twice probably isn't the best
        refiner.lock_intermediates(tet_store, tet_store.intermediate_list, Edge_Lock_Case::intermediate);
    }

    /**
     * @brief A method implementing "Algorithm 1" from the paper
     *
     * @param num_to_refine Number of edges to refine
     * @param tet_id The id of the given tet
     */
    void mesh_adapter_t::refinement_class_one(int num_to_refine, size_t tet_id)
    {
        trace_out << "Refinement Class One" << std::endl;

        // "If nrefine = 1
        // Accept as a 1:2 refinement"
        if (num_to_refine == 1)
        {
            tet_store.mark_one_to_two(tet_id);
        }

        // "Else if nrefine = 2 OR nrefine = 3"
        else if (num_to_refine > 1 && num_to_refine < 4)
        {

            // We need to detect if the edges which need to refine are
            // on the same face
            // and if so which face so we know how to 1:4

            face_list_t face_list = tet_store.generate_face_lists(tet_id);
            bool edges_on_same_face = false;
            size_t face_refine_id = 0;

            // Iterate over each face
            for (size_t face = 0; face < NUM_TET_FACES; face++)
            {
                int num_face_refine_edges = 0;
                face_ids_t face_ids = face_list[face];

                trace_out << "Face is " <<
                    face_ids[0] << ", " <<
                    face_ids[1] << ", " <<
                    face_ids[2] << ", " <<
                    std::endl;

                edge_list_t face_edge_list = AMR::edge_store_t::generate_keys_from_face_ids(face_ids);
                // For this face list, see which ones need refining
                for (size_t k = 0; k < NUM_FACE_NODES; k++)
                {
                    edge_t key = face_edge_list[k];
                    if (tet_store.edge_store.get(key).needs_refining == 1)
                    {
                        num_face_refine_edges++;
                    }
                }
                if (num_face_refine_edges == num_to_refine)
                {
                    edges_on_same_face = true;
                    face_refine_id = face;
                    trace_out << "Breaking with face value " << face << std::endl;
                    break;
                }
            }

            // "If active edges are on the same face
            // Activate any inactive edges of the face
            // Accept as a 1:4 // refinement"
            if (edges_on_same_face)
            {
                size_t opposite_offset = AMR::node_connectivity_t::face_list_opposite(face_list,
                        face_refine_id);

                tet_t tet = tet_store.get(tet_id);
                size_t opposite_id = tet[opposite_offset];

                trace_out << "face_refine_id " << face_refine_id << std::endl;
                trace_out << "opposite_offset " << opposite_offset << std::endl;
                trace_out << "opposite_id " << opposite_id << std::endl;

                // Activate edges on this face
                edge_list_t face_edge_list = AMR::edge_store_t::generate_keys_from_face_ids(face_list[face_refine_id]);

                for (size_t k = 0; k < NUM_FACE_NODES; k++)
                {
                    edge_t key = face_edge_list[k];
                    tet_store.edge_store.mark_for_refinement(key);
                }

                //refiner.refine_one_to_four(tet_id, face_list[face_refine_id],
                //opposite_id);
                tet_store.mark_one_to_four(tet_id);
            }
            // "Else if active edges are not on the same face
            // Activate all edges
            // Accept as a 1:8 refinement"
            else {
                //refiner.refine_one_to_eight(tet_id);
                tet_store.mark_edges_for_refinement(tet_id);
                tet_store.mark_one_to_eight(tet_id);
            }

        }

        // "Else if nrefine > 3
        // Activate any inactive edges
        // Accept as a 1:8 refinement"
        else if (num_to_refine > 3)
        {
            //refiner.refine_one_to_eight(tet_id);
            tet_store.mark_edges_for_refinement(tet_id);
            tet_store.mark_one_to_eight(tet_id);
        }
    }

    // TODO: Document this
    void mesh_adapter_t::lock_tet_edges(size_t tet_id) {
        edge_list_t edge_list = tet_store.generate_edge_keys(tet_id);
        for (size_t k = 0; k < NUM_TET_EDGES; k++)
        {
            edge_t key = edge_list[k];
            if (tet_store.edge_store.get(key).lock_case == AMR::Edge_Lock_Case::unlocked)
            {
                trace_out << "LOCKING! " << key << std::endl;
                tet_store.edge_store.get(key).lock_case = AMR::Edge_Lock_Case::locked;
            }
        }
    }

    // TODO: Document this
    // TODO: This has too similar a name to deactivate_tet
    void mesh_adapter_t::deactivate_tet_edges(size_t tet_id) {
        edge_list_t edge_list = tet_store.generate_edge_keys(tet_id);
        for (size_t k = 0; k < NUM_TET_EDGES; k++)
        {
            edge_t key = edge_list[k];

            tet_store.edge_store.unmark_for_refinement(key);
            trace_out << "Deactivating " << key << std::endl;
            // TODO: Should this also set something to not need derefining?
            tet_store.edge_store.get(key).needs_derefining = false;
        }
    }

    /**
     * @brief An implementation of "Algorithm 2" from the paper
     *
     * @param edge_list The list of edges for the given tet
     * @param tet_id The id of the given tet
     */
    void mesh_adapter_t::refinement_class_two(edge_list_t edge_list, size_t tet_id)
    {
        trace_out << "Refinement Class Two" << std::endl;


        // "Deactivate all locked edges"

        // count number of active edges
        int num_active_edges = 0;
        for (size_t k = 0; k < NUM_TET_EDGES; k++)
        {
            edge_t key = edge_list[k];
            if (tet_store.edge_store.get(key).lock_case != AMR::Edge_Lock_Case::unlocked)
            {
                tet_store.edge_store.unmark_for_refinement(key);
            }
            // "Count number of active edges"
            if (tet_store.edge_store.get(key).needs_refining == 1) {
                num_active_edges++;
            }
        }

        // Find out of two active edges live on the same face
        bool face_refine = false;
        size_t face_refine_id = 0; // FIXME: Does this need a better default
        face_list_t face_list = tet_store.generate_face_lists(tet_id);

        // Iterate over each face
        for (size_t face = 0; face < NUM_TET_FACES; face++)
        {
            trace_out << "face " << face << std::endl;
            int num_face_refine_edges = 0;
            int num_face_locked_edges = 0;

            face_ids_t face_ids = face_list[face];
            edge_list_t face_edge_list = AMR::edge_store_t::generate_keys_from_face_ids(face_ids);
            // For this face list, see which ones need refining
            for (size_t k = 0; k < NUM_FACE_NODES; k++)
            {
                edge_t key = face_edge_list[k];
                trace_out << "Checking " << key << std::endl;
                if (tet_store.edge_store.get(key).needs_refining == 1)
                {
                    num_face_refine_edges++;
                    trace_out << "ref! " << key << std::endl;
                }

                // Check for locked edges
                // This case only cares about faces with no locks
                if (tet_store.edge_store.get(key).lock_case != AMR::Edge_Lock_Case::unlocked)
                {
                    num_face_locked_edges++;
                    trace_out << "locked! " << key << std::endl;
                }
            }


            // Decide if we want to process this face
            if (num_face_refine_edges >= 2 && num_face_locked_edges == 0)
            {
                // We can refine this face
                face_refine = true;
                face_refine_id = face;
                break;
            }
        }

        // "If nrefine = 1
        // Accept as 1:2 refinement"
        // TODO: can we hoist this higher
        if (num_active_edges == 1)
        {
            //node_pair_t nodes = find_single_refinement_nodes(edge_list);
            //refine_one_to_two( tet_id, nodes[0], nodes[1]);
            tet_store.mark_one_to_two(tet_id);
        }
        // "Else if any face has nrefine >= 2 AND no locked edges
        // Active any inactive edges of the face
        // Accept as a 1:4 refinement"
        else if (face_refine)
        {
            size_t opposite_offset = AMR::node_connectivity_t::face_list_opposite(face_list, face_refine_id);

            tet_t tet = tet_store.get(tet_id);
            size_t opposite_id = tet[opposite_offset];

            trace_out << "Tet ID " << tet_id << std::endl;
            trace_out << "Opposite offset " << opposite_offset << std::endl;
            trace_out << "Opposite id " << opposite_id << std::endl;
            trace_out << "Face refine id " << face_refine_id << std::endl;

            edge_list_t face_edge_list =
                AMR::edge_store_t::generate_keys_from_face_ids(face_list[face_refine_id]);

            for (size_t k = 0; k < NUM_FACE_NODES; k++)
            {
                edge_t key = face_edge_list[k];
                tet_store.edge_store.mark_for_refinement(key);
            }

            //refiner.refine_one_to_four(tet_id, face_list[face_refine_id], opposite_id);
            tet_store.mark_one_to_four(tet_id);
        }

        // "Else
        // Deactivate all edges
        // Mark all edges as locked"
        else {
            trace_out << "Class 2 causes some locking.." << std::endl;
            deactivate_tet_edges(tet_id);
            lock_tet_edges(tet_id);
        }

    }

    /**
     * @brief Based on a tet_id, decide if it's current state of locked
     * and marked edges maps to a valid refinement case. The logic for
     * this was derived from talking to JW and reading Chicoma.
     *
     * It basically just checks if something a 1:2 and has 3
     * intermediates and 3 makred edges, or is a 1:4 and has 5/6
     * intermediates
     *
     * @param child_id the id of the tet to check
     *
     * @return A bool saying if the tet is in a valid state to be refined
     */
    bool mesh_adapter_t::check_valid_refinement_case(size_t child_id) {

        trace_out << "check valid ref " << child_id << std::endl;
        edge_list_t edge_list = tet_store.generate_edge_keys(child_id);

        size_t num_to_refine = 0;
        size_t num_intermediate = 0;
        size_t unlocked = 0;
        size_t locked = 0;

        for (size_t k = 0; k < NUM_TET_EDGES; k++)
        {
            edge_t key = edge_list[k];
            trace_out << "Key " << key << std::endl;

            // Count intermediate edges
            if (tet_store.edge_store.get(key).lock_case == AMR::Edge_Lock_Case::intermediate)
            {
                trace_out << "found intermediate" << std::endl;
                num_intermediate++;
            }

            // Count number of marked for refinement
            if (tet_store.edge_store.get(key).needs_refining)
            {
                trace_out << "found refine" << std::endl;
                num_to_refine++;
            }

            if (tet_store.edge_store.get(key).lock_case == AMR::Edge_Lock_Case::unlocked)
            {
                trace_out << "found unlocked" << std::endl;
                unlocked++;
            }

            if (tet_store.edge_store.get(key).lock_case == AMR::Edge_Lock_Case::locked)
            {
                trace_out << "found locked" << std::endl;
                locked++;
            }

        }

        AMR::Refinement_State& element = tet_store.data(child_id);

        trace_out <<
            "Intermediates " << num_intermediate <<
            " num to refine " << num_to_refine <<
            " unlocked " << unlocked <<
            " locked " << locked <<
            " Case " << element.refinement_case <<
            std::endl;

        // check if element is 1:2
        if (element.refinement_case == AMR::Refinement_Case::one_to_two)
        {
            // If so check it has 3 intermediates and 3 which need refining
            if (num_intermediate != 3 || num_to_refine != 3) {
                return false;
            }
            else {
                trace_out << "True " <<
                    "Intermediates " << num_intermediate <<
                    " num to refine " << num_to_refine <<
                    " Case " << element.refinement_case <<
                    " 2:1 " << AMR::Refinement_Case::one_to_two <<
                    std::endl;
            }
        }

        // check if element is 1:4
        else if (element.refinement_case == AMR::Refinement_Case::one_to_four)
        {
            // TODO: Check if it's a center tet for a 1:4
            // FIXME: Is this even needed? How else would you get these
            // combinations? Can't we just combine these two checks?

            bool is_center_tet = tet_store.is_center(child_id);

            if (is_center_tet)
            {
                if (num_to_refine != 0 || num_intermediate != 6)
                {
                    trace_out << "Fail compat 1:4 center" << std::endl;
                    return false;
                }
            }
            else { // Is one of the outsides (not center)
                if (num_to_refine != 1 || num_intermediate != 5)
                {
                    trace_out << "Fail compat 1:4 non center" << std::endl;
                    return false;
                }
            }
        }

        // If it makes it here, it's compatible
        return true;

    }

    /**
     * @brief Place holder method for the implementation of "Algorithm
     * 3" from the paper
     */
    // TODO: Does this parse a childs siblings multiple times?
    void mesh_adapter_t::refinement_class_three(size_t tet_id) {

        trace_out << "Refinement Class Three" << std::endl;

        // "Identify parent element iparent"
        // TODO: WE should either always use the id to fetch, or always do the data lookup
        //size_t parent_id = master_elements.get_parent(tet_id);
        size_t parent_id = tet_store.get_parent_id(tet_id);

        trace_out << "Parent id = " << parent_id << std::endl;

        // NOTE: This implies comms when we use these ids?
        child_id_list_t children = tet_store.data(parent_id).children;

        // "Do for each child element ielement
        // Activate all non-locked edges
        // Deactivate all locked edges"
        for (size_t i = 0; i < children.size(); i++)
        {
            // TODO: Is this in element or tet ids?
            trace_out << "Checking child " << children[i] << std::endl;
            edge_list_t edge_list = tet_store.generate_edge_keys(children[i]);
            for (size_t k = 0; k < NUM_TET_EDGES; k++)
            {
                edge_t key = edge_list[k];
                trace_out << "Compat 3 " << key << std::endl;
                if (tet_store.edge_store.get(key).lock_case == AMR::Edge_Lock_Case::unlocked)
		{
                    trace_out << "Compat 3 marking edge " << key << std::endl;
                    tet_store.edge_store.mark_for_refinement(key);
                }
                else {
                    tet_store.edge_store.unmark_for_refinement(key);
                }
            }
        }

        // "Set compatible = TRUE
        bool compatible = true;

        // Do for each child element ielement
        // If ielement is not a valid refinement case
        // compatible = FALSE"
        for (size_t i = 0; i < children.size(); i++)
        {
            size_t child = children[i];
            if ( !check_valid_refinement_case(child) )
            {
                trace_out << "Compat 3 Marking compatible false because of invalid refinement case" << std::endl;

                compatible = false;
            }
            else {
                trace_out << "Is compatible" << std::endl;
            }
        }

        // "If compatible = FALSE
        // Do for each child element ielement
        // Deactive all edges of ielement
        // Mark all edges of ielement as locked
        // Mark ielement as normal"
        if (compatible == false)
        {
            for (size_t i = 0; i < children.size(); i++)
            {
                size_t child = children[i];
                deactivate_tet_edges(child);
                lock_tet_edges(child);
                trace_out << "Compat 3 locking edges of " << child << std::endl;
                // Here we interpret normal to mean "don't treat it like it has intermediates"
                tet_store.mark_normal(child);
                trace_out << "Compat 3 " << child << std::endl;
            }
        }
        else {
            trace_out << "TIME TO 2:8 " << tet_id << std::endl;
            // Accept as 2:8 or 4:8
            AMR::Refinement_State& element = tet_store.data(tet_id);
            if (element.refinement_case == AMR::Refinement_Case::one_to_two)
            {
                tet_store.mark_two_to_eight(tet_id);
            }
            else if (element.refinement_case == AMR::Refinement_Case::one_to_four)
            {
                tet_store.mark_four_to_eight(tet_id);
            }
            else {
                trace_out << " I don't know what to do with this..it looks like you're trying to 2/4:8 an 8... " << std::endl;
            }

        }
    }

    void mesh_adapter_t::remove_normals()
    {
        for (const auto& kv : tet_store.tets)
        {
            size_t tet_id = kv.first;
            tet_store.set_normal(tet_id, 0);
        }
    }

    void mesh_adapter_t::remove_edge_locks(int intermediate)
    {
        for (const auto& kv : tet_store.tets)
        {
            size_t tet_id = kv.first;

            trace_out << "Process tet removelock " << tet_id << std::endl;

            // Only apply checks to tets on the active list
            if (tet_store.is_active(tet_id)) {
                // change it from intermediate to locked
                update_tet_edges_lock_type(tet_id, AMR::Edge_Lock_Case::locked, AMR::Edge_Lock_Case::unlocked);
                if (intermediate) {
                    update_tet_edges_lock_type(tet_id, AMR::Edge_Lock_Case::intermediate, AMR::Edge_Lock_Case::unlocked);
                }
            }
        }

    }
    //void mesh_adapter_t::reset_intermediate_edges()
    //{
    //    for (const auto& kv : tet_store.tets)
    //    {
    //        size_t tet_id = kv.first;

    //        trace_out << "Process tet reset " << tet_id << std::endl;

    //        // Only apply checks to tets on the active list
    //        if (tet_store.is_active(tet_id)) {
    //            // change it from intermediate to locked
    //            update_tet_edges_lock_type(tet_id, AMR::Edge_Lock_Case::intermediate, AMR::Edge_Lock_Case::locked);
    //        }
    //    }
    //}

    void mesh_adapter_t::update_tet_edges_lock_type(size_t tet_id, AMR::Edge_Lock_Case check, AMR::Edge_Lock_Case new_case) {
        edge_list_t edge_list = tet_store.generate_edge_keys(tet_id);
        for (size_t k = 0; k < NUM_TET_EDGES; k++)
        {
            edge_t key = edge_list[k];
            if (tet_store.edge_store.get(key).lock_case == check)
            {
                tet_store.edge_store.get(key).lock_case = new_case;
            }
        }
    }

    std::unordered_set<size_t> mesh_adapter_t::child_exclusive_nodes(size_t tet_id)
    {
        std::unordered_set<size_t> non_parent_nodes;

        // array
        auto parent_tet = tet_store.get(tet_id);

        // convert to set
        std::unordered_set<size_t> parent_set(begin(parent_tet), end(parent_tet));

        child_id_list_t children = tet_store.data(tet_id).children;
        for (size_t i = 0; i < children.size(); i++)
        {
            auto child_tet = tet_store.get( children[i] );

            // Look at nodes, if not present add to set
            for (std::size_t j = 0; j < NUM_TET_NODES; j++)
            {
                auto node = child_tet[j];
                if (parent_set.count(node) == 0)
                {
                    non_parent_nodes.insert(node);
                }
            }
        }

        trace_out <<" Found " << non_parent_nodes.size() << " non parent nodes " << std::endl;
        return non_parent_nodes;

    }

    void mesh_adapter_t::mark_derefinement()
    {
        const size_t max_num_rounds = AMR_MAX_ROUNDS;

        // Mark refinements
        size_t iter;
        //Iterate until convergence
        for (iter = 0; iter < max_num_rounds; iter++)
        {
            tet_store.marked_derefinements.get_state_changed() = false;

            // Loop over tets
            for (const auto& kv : tet_store.tets)
            {
                size_t tet_id = kv.first;

                // Skip tets which have no children
                child_id_list_t children = tet_store.data(tet_id).children;
                if (children.size() <= 0) { continue; }

                // This is useful for later inspection
                //edge_list_t edge_list = tet_store.generate_edge_keys(tet_id);
                std::size_t num_to_derefine = 0; // Nodes

                // Do number of points
                std::unordered_set<size_t> derefine_node_set;

                AMR::Refinement_Case refinement_case = tet_store.get_refinement_case(tet_id);

                // Find the set of nodes which are not in the parent
                std::unordered_set<size_t> non_parent_nodes = child_exclusive_nodes(tet_id);


                // Look at children
                trace_out << tet_id << " Looping over " << children.size() << "children" << std::endl;
                for (size_t i = 0; i < children.size(); i++)
                {
                    // TODO: Is this in element or tet ids?
                    edge_list_t edge_list = tet_store.generate_edge_keys(children[i]);
                    for (size_t k = 0; k < NUM_TET_EDGES; k++)
                    {
                        edge_t edge = edge_list[k];
                        // TODO: where do we makr the edges that need to be derefed? parent of child?
                        if (tet_store.edge_store.get(edge).needs_derefining)
                        {
                            // Check each node, see if its an intermediate
                            size_t A = edge.first();
                            size_t B = edge.second();
                            trace_out << "Needs deref " << A << " - " << B << std::endl;

                            //if (tet_store.is_intermediate(A))
                            if (non_parent_nodes.count(A) )
                            {
                                trace_out << "Adding " << A << std::endl;
                                derefine_node_set.insert(A);
                            }

                            //if (tet_store.is_intermediate(B))
                            if (non_parent_nodes.count(B))
                            {
                                trace_out << "Adding " << B << std::endl;
                                derefine_node_set.insert(B);
                            }
                        }
                    }
                }

                num_to_derefine = derefine_node_set.size();

                if (num_to_derefine > 0) {
                    trace_out << "num_to_derefine " << num_to_derefine << std::endl;
                    trace_out << "ref_case " << refinement_case << std::endl;
                    trace_out << "num children " << children.size() << std::endl;
                }

                //num_to_derefine = convert_derefine_edges_to_points(tet_store, tet_id, num_edges_to_derefine, refinement_case);

                // "If nderefine = 1
                if (num_to_derefine == 1)
                {
                    // If icase = 1:2

                    //if (refinement_case == AMR::Refinement_Case::one_to_two)
                    if (children.size() == 2)
                    {
                        // Accept as 2:1 derefine"
                        trace_out << "Accept as 2:1" << std::endl;
                        //refiner.derefine_two_to_one(tet_store, node_connectivity, tet_id);
                        tet_store.mark_derefinement_decision(tet_id, AMR::Derefinement_Case::two_to_one);
                    }
                    // "Else
                    else {
                        // Deactivate all points"
                        deactivate_tet_edges(tet_id);
                        trace_out << "giving up on deref decision. deactivate near 2:1 ntd = 1" << std::endl;
                    }
                }


                // "If nderefine = 2
                else if (num_to_derefine == 2)
                {
                    // If icase = 1:4
                    //if (refinement_case == AMR::Refinement_Case::one_to_four)
                    if (children.size() == 4)
                    {
                        // Accept as 4:2 derefine"
                        trace_out << "Accept as 4:2" << std::endl;
                        //refiner.derefine_four_to_two(tet_store,  node_connectivity, tet_id);
                        tet_store.mark_derefinement_decision(tet_id, AMR::Derefinement_Case::four_to_two);
                    }
                    // "Else
                    else {
                        // Deactivate all points"
                        deactivate_tet_edges(tet_id);
                        trace_out << "giving up on deref decision. deactivate near 4:2 ntd = 2" << std::endl;
                    }
                }

                // "If nderefine = 3
                else if (num_to_derefine == 3)
                {
                    // If icase = 1:4
                    //if (refinement_case == AMR::Refinement_Case::one_to_four)
                    if (children.size() == 4)
                    {
                        // Accept as 4:2 derefine"
                        trace_out << "Accept as 4:1" << std::endl;
                        //refiner.derefine_four_to_two(tet_store,  node_connectivity, tet_id);
                        tet_store.mark_derefinement_decision(tet_id, AMR::Derefinement_Case::four_to_one);
                    }
                    // "Else if icase = 1:8
                    //else if (refinement_case == AMR::Refinement_Case::one_to_eight)
                    else if (children.size() == 8)
                    {
                        bool same_face = false; // TODO: This
                        // If inactive points lie on same face
                        if (same_face == true)
                        {
                            // Accept as 8:4 derefinement
                            trace_out << "Accept as 8:4" << std::endl;
                            //refiner.derefine_eight_to_four(tet_store,  node_connectivity, tet_id);
                            tet_store.mark_derefinement_decision(tet_id, AMR::Derefinement_Case::eight_to_four);
                        }
                        // "Else
                        else {
                            // Deactivate all points"
                            deactivate_tet_edges(tet_id);
                            trace_out << "giving up on deref decision. deactivate near 8:4 ntd = 3" << std::endl;
                        }

                    }
                }

                // "If nderefine = 4
                else if (num_to_derefine == 4)
                //else if (children.size() == 4)
                {
                    // If inactive points lie on the same face
                    bool same_face = false; // TODO: This
                    if (same_face == true)
                    {
                        // Deactivate third point of face
                        // TODO: Deactivate third face

                        // Accept as 8:4 derefinement
                        trace_out << "Accept as 8:4" << std::endl;
                        //refiner.derefine_eight_to_four(tet_store,  node_connectivity, tet_id);
                        tet_store.mark_derefinement_decision(tet_id, AMR::Derefinement_Case::eight_to_four);
                    }
                    // "Else
                    else {
                        // Deactivate all points"
                        deactivate_tet_edges(tet_id);
                    trace_out << "giving up on deref decision. deactivate near 8:4 ntd = 4" << std::endl;
                    }
                }

                // "If nderefine = 5
                else if (num_to_derefine == 5)
                {
                    // Accept as 8:2 derefine"
                    // TODO: MAKE THIS 8:2 NOT 8:1
                    trace_out << "Accept as 8:2 " << std::endl;
                    //refiner.derefine_eight_to_two(tet_store,  node_connectivity, tet_id);
                    //tet_store.mark_derefinement_decision(tet_id, AMR::Derefinement_Case::eight_to_two);
                    tet_store.mark_derefinement_decision(tet_id, AMR::Derefinement_Case::eight_to_two);
                }

                // "If nderefine = 6
                else if (num_to_derefine == 6)
                {
                    // Accept as 8:1 derefine"
                    trace_out << "Accept as 8:1" << std::endl;
                    //refiner.derefine_eight_to_one(tet_store,  node_connectivity, tet_id);
                    tet_store.mark_derefinement_decision(tet_id, AMR::Derefinement_Case::eight_to_one);
                }

                else {
                    trace_out << "giving up with no deref decision" << std::endl;
                }
            }

            // If nothing changed during that round, break
            if (!tet_store.marked_derefinements.get_state_changed())
            {
                trace_out << "Terminating loop at iter " << iter << std::endl;
                break;
            }
            trace_out << "End iter " << iter << std::endl;
        }
        trace_out << "Deref Loop took " << iter << " rounds." << std::endl;
    }

    // TODO: document
    void mesh_adapter_t::perform_derefinement()
    {
        trace_out << "Perform deref" << std::endl;

        // Do derefinements
        for (const auto& kv : tet_store.tets)
        {
            size_t tet_id = kv.first;
            //size_t parent_id = 0;

            // TODO: Do I really want to loop all tets?

            // TODO: is this doing a double lookup?
            if (tet_store.has_derefinement_decision(tet_id))
            {
                trace_out << "Do derefine of " << tet_id << std::endl;
                //size_t parent_id = tet_store.get_parent_id(tet_id);
                //trace_out << "Parent = " << parent_id << std::endl;
                switch(tet_store.marked_derefinements.get(tet_id))
                {
                    case AMR::Derefinement_Case::two_to_one:
                        refiner.derefine_two_to_one(tet_store,node_connectivity,tet_id);
                        break;
                    case AMR::Derefinement_Case::four_to_one:
                        refiner.derefine_four_to_one(tet_store,node_connectivity,tet_id);
                        break;
                    case AMR::Derefinement_Case::four_to_two:
                        refiner.derefine_four_to_two(tet_store,node_connectivity,tet_id);
                        break;
                    case AMR::Derefinement_Case::eight_to_one:
                        refiner.derefine_eight_to_one(tet_store,node_connectivity,tet_id);
                        break;
                    case AMR::Derefinement_Case::eight_to_two:
                        refiner.derefine_eight_to_two(tet_store,node_connectivity,tet_id);
                        break;
                    case AMR::Derefinement_Case::eight_to_four:
                        refiner.derefine_eight_to_four(tet_store,node_connectivity,tet_id);
                        break;
                    case AMR::Derefinement_Case::skip:
                        // What do we do with skip?
                        break;
                }
                // Mark tet as not needing refinement
                tet_store.marked_derefinements.erase(tet_id);
            }
        }

        node_connectivity.print();
        tet_store.process_delete_list();
        tet_store.print_node_types();
    }

}

#if defined(__clang__)
  #pragma clang diagnostic pop
#endif<|MERGE_RESOLUTION|>--- conflicted
+++ resolved
@@ -123,11 +123,7 @@
      * @brief For a given set of edges, set their refinement criteria for
      * refinement
      *
-<<<<<<< HEAD
      * @param remote Vector of edges and edge tags
-=======
-     * @param remote vector of edges to set the refinement criteria of
->>>>>>> bd02706d
      */
     void mesh_adapter_t::mark_error_refinement(
             const std::vector< std::pair< edge_t, edge_tag > >& remote )
