--- conflicted
+++ resolved
@@ -234,15 +234,10 @@
       get< tag::amr, tag::zminus >() = rmax;
       get< tag::amr, tag::zplus >() = -rmax;
       // Default p-refinement settings
-<<<<<<< HEAD
-      set< tag::pref, tag::pref >( false );
-      set< tag::pref, tag::indicator >( 1 );
-      set< tag::pref, tag::ndofmax >( 10 );
-      set< tag::pref, tag::tolref >( 0.1 );
-=======
       get< tag::pref, tag::pref >() = false;
+      get< tag::pref, tag::indicator >() = 1;
+      get< tag::pref, tag::ndofmax >() = 10;
       get< tag::pref, tag::tolref >() = 0.1;
->>>>>>> f6c87224
       // Default txt floating-point output precision in digits
       get< tag::prec, tag::diag >() = std::cout.precision();
       // Default intervals
