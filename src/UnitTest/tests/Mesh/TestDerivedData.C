// *****************************************************************************
/*!
  \file      src/UnitTest/tests/Mesh/TestDerivedData.C
  \copyright 2012-2015, J. Bakosi, 2016-2018, Los Alamos National Security, LLC.
  \brief     Unit tests for Mesh/DerivedData
  \details   Unit tests for Mesh/DerivedData. All unit tests start from simple
     mesh connectivities defined in the code. The tetrahedron mesh in Gmsh ASCII
     format is as follows. Note that ids start from zero in the code, but from
     one in Gmsh.
     \code{.sh}
       $MeshFormat
       2.2 0 8
       $EndMeshFormat
       $Nodes
       14
       1 0 0 0
       2 1 0 0
       3 1 1 0
       4 0 1 0
       5 0 0 1
       6 1 0 1
       7 1 1 1
       8 0 1 1
       9 0.5 0.5 0
       10 0.5 0.5 1
       11 0.5 0 0.5
       12 1 0.5 0.5
       13 0.5 1 0.5
       14 0 0.5 0.5
       $EndNodes
       $Elements
       24
       1 4 1 0 12 14 9 11
       2 4 1 0 10 14 13 12
       3 4 1 0 14 13 12 9
       4 4 1 0 10 14 12 11
       5 4 1 0 1 14 5 11
       6 4 1 0 7 6 10 12
       7 4 1 0 14 8 5 10
       8 4 1 0 8 7 10 13
       9 4 1 0 7 13 3 12
       10 4 1 0 1 4 14 9
       11 4 1 0 13 4 3 9
       12 4 1 0 3 2 12 9
       13 4 1 0 4 8 14 13
       14 4 1 0 6 5 10 11
       15 4 1 0 1 2 9 11
       16 4 1 0 2 6 12 11
       17 4 1 0 6 10 12 11
       18 4 1 0 2 12 9 11
       19 4 1 0 5 14 10 11
       20 4 1 0 14 8 10 13
       21 4 1 0 13 3 12 9
       22 4 1 0 7 10 13 12
       23 4 1 0 14 4 13 9
       24 4 1 0 14 1 9 11
       $EndElements
     \endcode
     Here is the simple triangle mesh used below by the unit tests in Gmsh ASCII
     format. Note that ids start from zero in the code, but from one in Gmsh.
     \code{.sh}
       $MeshFormat
       2.2 0 8
       $EndMeshFormat
       $Nodes
       14
       1 0 0 0
       2 1 0 0
       3 1 1 0
       4 0 1 0
       5 0 0 1
       6 1 0 1
       7 1 1 1
       8 0 1 1
       9 0.5 0.5 0
       10 0.5 0.5 1
       11 0.5 0 0.5
       12 1 0.5 0.5
       13 0.5 1 0.5
       14 0 0.5 0.5
       $EndNodes
       $Elements
       24
       1 2 2 0 1 1 9 2
       2 2 2 0 1 1 4 9
       3 2 2 0 1 2 9 3
       4 2 2 0 1 3 9 4
       5 2 2 0 2 5 6 10
       6 2 2 0 2 5 10 8
       7 2 2 0 2 6 7 10
       8 2 2 0 2 7 8 10
       9 2 2 0 3 1 2 11
       10 2 2 0 3 1 11 5
       11 2 2 0 3 2 6 11
       12 2 2 0 3 5 11 6
       13 2 2 0 4 2 3 12
       14 2 2 0 4 2 12 6
       15 2 2 0 4 3 7 12
       16 2 2 0 4 6 12 7
       17 2 2 0 5 3 4 13
       18 2 2 0 5 3 13 7
       19 2 2 0 5 4 8 13
       20 2 2 0 5 7 13 8
       21 2 2 0 6 1 14 4
       22 2 2 0 6 1 5 14
       23 2 2 0 6 4 14 8
       24 2 2 0 6 5 8 14
       $EndElements
     \endcode
*/
// *****************************************************************************

#include "NoWarning/tut.h"

#include "TUTConfig.h"
#include "DerivedData.h"
#include "Reorder.h"

#ifndef DOXYGEN_GENERATING_OUTPUT

namespace tut {

#if defined(STRICT_GNUC)
  #pragma GCC diagnostic push
  #pragma GCC diagnostic ignored "-Wsuggest-attribute=noreturn"
#endif

//! All tests in group inherited from this base
struct DerivedData_common {};

// Test group shortcuts
// The 2nd template argument is the max number of tests in this group. If
// omitted, the default is 50, specified in tut/tut.hpp.
using DerivedData_group = test_group< DerivedData_common, MAX_TESTS_IN_GROUP >;
using DerivedData_object = DerivedData_group::object;

//! Define test group
static DerivedData_group DerivedData( "Mesh/DerivedData" );

//! Test definitions for group

//! Attempt to generate elements surrounding points with empty connectivity
template<> template<>
void DerivedData_object::test< 1 >() {
  set_test_name( "genEsup throws with empty inpoel" );

  #ifdef NDEBUG        // exception only thrown in DEBUG mode
    skip( "in RELEASE mode, would yield segmentation fault" );
  #else
  try {
    std::vector< std::size_t > empty;
    tk::genEsup( empty, 4 );
    fail( "should throw exception in DEBUG mode" );
  }
  catch ( tk::Exception& ) {
    // exception thrown in DEBUG mode, test ok
  }
  #endif
}

//! Test genEsup if it throws on non-positive nodes per elements
template<> template<>
void DerivedData_object::test< 2 >() {
  set_test_name( "genEsup throws on non-positive nnpe" );

  #ifdef NDEBUG        // exception only thrown in DEBUG mode
    skip( "in RELEASE mode, would yield floating point exception" );
  #else
  try {
    // Partial mesh non-zero based mesh connectivity for tetrahedron-mesh
    std::vector< std::size_t > inpoel { 12, 14,  9, 11,
                                        14,  4, 13,  9 };
    auto esup = tk::genEsup( inpoel, 0 );
    fail( "should throw exception in DEBUG mode" );
  }
  catch ( tk::Exception& ) {
    // exception thrown in DEBUG mode, test ok
  }
  #endif
}

//! \brief Test genEsup if it throws on inpoel non-divisible by the number of
//!   nodes per elements
template<> template<>
void DerivedData_object::test< 3 >() {
  set_test_name( "genEsup throws on inpoel non-div nnpe" );

  try {
    // Partial mesh mesh connectivity
    std::vector< std::size_t > inpoel { 12, 14,  9, 11,
                                        14,  4, 13 };
    tk::genEsup( inpoel, 4 );
    #ifndef NDEBUG
    fail( "should throw exception in DEBUG mode" );
    #endif
  }
  catch ( tk::Exception& ) {
    // exception thrown in DEBUG mode, test ok
    // Assert skipped in RELEASE mode, genEsup still graceful, test ok
  }
}

//! Generate and test elements surrounding points for tetrahedron-only mesh
template<> template<>
void DerivedData_object::test< 4 >() {
  set_test_name( "genEsup for tetrahedra" );

  // Mesh connectivity for simple tetrahedron-only mesh
  std::vector< std::size_t > inpoel { 12, 14,  9, 11,
                                      10, 14, 13, 12,
                                      14, 13, 12,  9,
                                      10, 14, 12, 11,
                                      1,  14,  5, 11,
                                      7,   6, 10, 12,
                                      14,  8,  5, 10,
                                      8,   7, 10, 13,
                                      7,  13,  3, 12,
                                      1,   4, 14,  9,
                                      13,  4,  3,  9,
                                      3,   2, 12,  9,
                                      4,   8, 14, 13,
                                      6,   5, 10, 11,
                                      1,   2,  9, 11,
                                      2,   6, 12, 11,
                                      6,  10, 12, 11,
                                      2,  12,  9, 11,
                                      5,  14, 10, 11,
                                      14,  8, 10, 13,
                                      13,  3, 12,  9,
                                      7,  10, 13, 12,
                                      14,  4, 13,  9,
                                      14,  1,  9, 11 };

  // Shift node IDs to start from zero
  tk::shiftToZero( inpoel );

  // Generate elements surrounding points
  auto esup = tk::genEsup( inpoel, 4 );

  // Generate correct solution for elements surrounding points
  std::map< std::size_t, std::vector< std::size_t > > correct_esup {
    { { 0 }, { 4, 9, 14, 23 } },
    { { 1 }, { 11, 14, 15, 17 } },
    { { 2 }, { 8, 10, 11, 20 } },
    { { 3 }, { 9, 10, 12, 22 } },
    { { 4 }, { 4, 6, 13, 18 } },
    { { 5 }, { 5, 13, 15, 16 } },
    { { 6 }, { 5, 7, 8, 21 } },
    { { 7 }, { 6, 7, 12, 19 } },
    { { 8 }, { 0, 2, 9, 10, 11, 14, 17, 20, 22, 23 } },
    { { 9 }, { 1, 3, 5, 6, 7, 13, 16, 18, 19, 21 } },
    { { 10 }, { 0, 3, 4, 13, 14, 15, 16, 17, 18, 23 } },
    { { 11 }, { 0, 1, 2, 3, 5, 8, 11, 15, 16, 17, 20, 21 } },
    { { 12 }, { 1, 2, 7, 8, 10, 12, 19, 20, 21, 22 } },
    { { 13 }, { 0, 1, 2, 3, 4, 6, 9, 12, 18, 19, 22, 23 } }
  };

  // find out number of points from mesh connectivity
  auto minmax = std::minmax_element( begin(inpoel), end(inpoel) );
  Assert( *minmax.first == 0, "node ids should start from zero" );
  auto npoin = *minmax.second + 1;

  // this is more of a test on this test
  ensure_equals( "number of points in 'correct' esup incorrect",
                 npoin, correct_esup.size() );

  // test generated derived data structure, elements surrounding points
  for (std::size_t p=0; p<npoin; ++p) {
    // extract element ids from generated elements surrounding point p
    std::vector< std::size_t > points;
    for (auto i=esup.second[p]+1; i<=esup.second[p+1]; ++i)
      points.push_back( esup.first[i] );
    // find correct element ids surrounding point p
    auto it = correct_esup.find( p );
    // test if element ids exist surrounding point p
    ensure( "node id '" + std::to_string(p) + "' generated into esup but not "
            "in correct esup",
            it != correct_esup.end() );
    // test if element ids surrounding point p are correct
    if (it != correct_esup.end())
      ensure( "element ids surrounding point '" + std::to_string(p) +
              "' incorrect", points == it->second );
  }
}

//! Generate and test elements surrounding points for triangle-only mesh
template<> template<>
void DerivedData_object::test< 5 >() {
  set_test_name( "genEsup for triangles" );

  // Mesh connectivity for simple triangle-only mesh
  std::vector< std::size_t > inpoel { 1,  9,  2,
                                      1,  4,  9,
                                      2,  9,  3,
                                      3,  9,  4,
                                      5,  6, 10,
                                      5, 10,  8,
                                      6,  7, 10,
                                      7,  8, 10,
                                      1,  2, 11,
                                      1, 11,  5,
                                      2,  6, 11,
                                      5, 11,  6,
                                      2,  3, 12,
                                      2, 12,  6,
                                      3,  7, 12,
                                      6, 12,  7,
                                      3,  4, 13,
                                      3, 13,  7,
                                      4,  8, 13,
                                      7, 13,  8,
                                      1, 14,  4,
                                      1,  5, 14,
                                      4, 14,  8,
                                      5,  8, 14 };

  // Shift node IDs to start from zero
  tk::shiftToZero( inpoel );

  // Generate elements surrounding points
  auto esup = tk::genEsup( inpoel, 3 );

  // Generate correct solution for elements surrounding points
  std::map< std::size_t, std::vector< std::size_t > > correct_esup {
    { { 0 }, { 0, 1, 8, 9, 20, 21 } },
    { { 1 }, { 0, 2, 8, 10, 12, 13 } },
    { { 2 }, { 2, 3, 12, 14, 16, 17 } },
    { { 3 }, { 1, 3, 16, 18, 20, 22 } },
    { { 4 }, { 4, 5, 9, 11, 21, 23 } },
    { { 5 }, { 4, 6, 10, 11, 13, 15 } },
    { { 6 }, { 6, 7, 14, 15, 17, 19 } },
    { { 7 }, { 5, 7, 18, 19, 22, 23 } },
    { { 8 }, { 0, 1, 2, 3 } },
    { { 9 }, { 4, 5, 6, 7 } },
    { { 10 }, { 8, 9, 10, 11 } },
    { { 11 }, { 12, 13, 14, 15 } },
    { { 12 }, { 16, 17, 18, 19 } },
    { { 13 }, { 20, 21, 22, 23 } }
  };

  // find out number of points from mesh connectivity
  auto minmax = std::minmax_element( begin(inpoel), end(inpoel) );
  Assert( *minmax.first == 0, "node ids should start from zero" );
  auto npoin = *minmax.second + 1;

  // this is more of a test on this test
  ensure_equals( "number of points in 'correct' esup incorrect",
                 npoin, correct_esup.size() );

  // test generated derived data structure, elements surrounding points
  for (std::size_t p=0; p<npoin; ++p) {
    // extract element ids from generated elements surrounding point p
    std::vector< std::size_t > points;
    for (auto i=esup.second[p]+1; i<=esup.second[p+1]; ++i)
      points.push_back( esup.first[i] );
    // find correct element ids surrounding point p
    auto it = correct_esup.find( p );
    // test if element ids exist surrounding point p
    ensure( "node id '" + std::to_string(p) + "' generated into esup but not "
            "in correct esup",
            it != correct_esup.end() );
    // test if element ids surrounding point p are correct
    if (it != correct_esup.end())
      ensure( "element ids surrounding point '" + std::to_string(p) +
              "' incorrect", points == it->second );
  }
}

//! Attempt to generate points surrounding points with empty connectivity
template<> template<>
void DerivedData_object::test< 6 >() {
  set_test_name( "genPsup throws with empty inpoel" );

  #ifdef NDEBUG        // exception only thrown in DEBUG mode
    skip( "in RELEASE mode, would yield segmentation fault" );
  #else
  try {
    std::vector< std::size_t > inpoel { 0, 1, 2, 3 };
    std::vector< std::size_t > empty;
    tk::genPsup( empty, 4, tk::genEsup(inpoel,4) );
    fail( "should throw exception in DEBUG mode" );
  }
  catch ( tk::Exception& ) {
    // exception thrown in DEBUG mode, test ok
  }
  #endif
}

//! Test genPsup if it throws on non-positive number of nodes per elements
template<> template<>
void DerivedData_object::test< 7 >() {
  set_test_name( "genPsup throws on non-positive nnpe" );

  #ifdef NDEBUG        // exception only thrown in DEBUG mode
    skip( "in RELEASE mode, would yield floating point exception" );
  #else
  try {
    std::vector< std::size_t > inpoel { 0, 1, 2, 3 };
    tk::genPsup( inpoel, 0, tk::genEsup(inpoel,4) );
    fail( "should throw exception in DEBUG mode" );
  }
  catch ( tk::Exception& ) {
    // exception thrown in DEBUG mode, test ok
  }
  #endif
}

//! Test genPsup if it throws with empty element surrounding points
template<> template<>
void DerivedData_object::test< 8 >() {
  set_test_name( "genPsup throws with empty esup.first" );

  #ifdef NDEBUG        // exception only thrown in DEBUG mode
    skip( "in RELEASE mode, would yield segmentation fault" );
  #else
  try {
    std::vector< std::size_t > inpoel { 0, 1, 2, 3 };
    tk::genPsup( inpoel, 4, {} );
    fail( "should throw exception in DEBUG mode" );
  }
  catch ( tk::Exception& ) {
    // exception thrown, test ok
  }
  #endif
}

//! Test genPsup if it throws with empty element surrounding points
template<> template<>
void DerivedData_object::test< 9 >() {
  set_test_name( "genPsup throws with empty esup.second" );

  #ifdef NDEBUG        // exception only thrown in DEBUG mode
    skip( "in RELEASE mode, would yield segmentation fault" );
  #else
  try {
    std::vector< std::size_t > inpoel { 0, 1, 2, 3 };
    tk::genPsup( inpoel, 4, {{1},{}} );
    fail( "should throw exception in DEBUG mode" );
  }
  catch ( tk::Exception& ) {
    // exception thrown, test ok
  }
  #endif
}

//! \brief Test genPsup if it throws on inpoel non-divisible by the number of
//!   nodes per elements
template<> template<>
void DerivedData_object::test< 10 >() {
  set_test_name( "genPsup throws on inpoel non-div nnpe" );

  #ifdef NDEBUG        // exception only thrown in DEBUG mode
    skip( "in RELEASE mode, would yield invalid read" );
  #else
  try {
    // Partial mesh mesh connectivity
    std::vector< std::size_t > inpoel { 12, 14,  9, 11,
                                        14,  4, 13 };
    tk::genPsup( inpoel, 4, tk::genEsup(inpoel,4) );
    fail( "should throw exception in DEBUG mode" );
  }
  catch ( tk::Exception& ) {
    // exception thrown in DEBUG mode, test ok
  }
  #endif
}

//! Generate and test points surrounding points for tetrahedron-only mesh
template<> template<>
void DerivedData_object::test< 11 >() {
  set_test_name( "genPsup for tetrahedra" );

  // mesh connectivity for simple tetrahedron-only mesh
  std::vector< std::size_t > inpoel { 12, 14,  9, 11,
                                      10, 14, 13, 12,
                                      14, 13, 12,  9,
                                      10, 14, 12, 11,
                                      1,  14,  5, 11,
                                      7,   6, 10, 12,
                                      14,  8,  5, 10,
                                      8,   7, 10, 13,
                                      7,  13,  3, 12,
                                      1,   4, 14,  9,
                                      13,  4,  3,  9,
                                      3,   2, 12,  9,
                                      4,   8, 14, 13,
                                      6,   5, 10, 11,
                                      1,   2,  9, 11,
                                      2,   6, 12, 11,
                                      6,  10, 12, 11,
                                      2,  12,  9, 11,
                                      5,  14, 10, 11,
                                      14,  8, 10, 13,
                                      13,  3, 12,  9,
                                      7,  10, 13, 12,
                                      14,  4, 13,  9,
                                      14,  1,  9, 11 };

  // Shift node IDs to start from zero
  tk::shiftToZero( inpoel );

  // Generate elements surrounding points
  auto psup = tk::genPsup( inpoel, 4, tk::genEsup(inpoel,4) );

  // Generate correct solution for points surrounding points
  std::map< std::size_t, std::vector< std::size_t > > correct_psup {
    { { 0 }, { 1, 3, 4, 8, 10, 13 } },
    { { 1 }, { 0, 2, 5, 8, 10, 11 } },
    { { 2 }, { 1, 3, 6, 8, 11, 12 } },
    { { 3 }, { 0, 2, 7, 8, 12, 13 } },
    { { 4 }, { 0, 5, 7, 9, 10, 13 } },
    { { 5 }, { 1, 4, 6, 9, 10, 11 } },
    { { 6 }, { 2, 5, 7, 9, 11, 12 } },
    { { 7 }, { 3, 4, 6, 9, 12, 13 } },
    { { 8 }, { 0, 1, 2, 3, 10, 11, 12, 13 } },
    { { 9 }, { 4, 5, 6, 7, 10, 11, 12, 13 } },
    { { 10 }, { 0, 1, 4, 5, 8, 9, 11, 13 } },
    { { 11 }, { 1, 2, 5, 6, 8, 9, 10, 12, 13 } },
    { { 12 }, { 2, 3, 6, 7, 8, 9, 11, 13 } },
    { { 13 }, { 0, 3, 4, 7, 8, 9, 10, 11, 12 } }
  };

  // find out number of points from mesh connectivity
  auto minmax = std::minmax_element( begin(inpoel), end(inpoel) );
  Assert( *minmax.first == 0, "node ids should start from zero" );
  auto npoin = *minmax.second + 1;

  // this is more of a test on this test
  ensure_equals( "number of points in psup incorrect",
                 npoin, correct_psup.size() );

  // test generated derived data structure, elements surrounding points
  for (std::size_t p=0; p<npoin; ++p) {
    // extract element ids from generated elements surrounding point p
    std::vector< std::size_t > points;
    for (auto i=psup.second[p]+1; i<=psup.second[p+1]; ++i)
      points.push_back( psup.first[i] );
    // find correct element ids surrounding point p
    auto it = correct_psup.find( p );
    // test if element ids exist surrounding point p
    ensure( "node id '" + std::to_string(p) + "' generated into psup but not "
            "in correct psup",
            it != correct_psup.end() );
    // test if element ids surrounding point p are correct
    if (it != correct_psup.end())
      ensure( "point ids surrounding point '" + std::to_string(p) +
              "' incorrect", points == it->second );
  }
}

//! Generate and test points surrounding points for triangle-only mesh
template<> template<>
void DerivedData_object::test< 12 >() {
  set_test_name( "genPsup for triangles" );

  // Mesh connectivity for simple triangle-only mesh
  std::vector< std::size_t > inpoel { 1,  9,  2,
                                      1,  4,  9,
                                      2,  9,  3,
                                      3,  9,  4,
                                      5,  6, 10,
                                      5, 10,  8,
                                      6,  7, 10,
                                      7,  8, 10,
                                      1,  2, 11,
                                      1, 11,  5,
                                      2,  6, 11,
                                      5, 11,  6,
                                      2,  3, 12,
                                      2, 12,  6,
                                      3,  7, 12,
                                      6, 12,  7,
                                      3,  4, 13,
                                      3, 13,  7,
                                      4,  8, 13,
                                      7, 13,  8,
                                      1, 14,  4,
                                      1,  5, 14,
                                      4, 14,  8,
                                      5,  8, 14 };

  // Shift node IDs to start from zero
  tk::shiftToZero( inpoel );

  // Generate elements surrounding points
  auto psup = tk::genPsup( inpoel, 3, tk::genEsup(inpoel,3) );

  // Generate correct solution for points surrounding points
  std::map< std::size_t, std::vector< std::size_t > > correct_psup {
    { { 0 }, { 1, 3, 4, 8, 10, 13 } },
    { { 1 }, { 0, 2, 5, 8, 10, 11 } },
    { { 2 }, { 1, 3, 6, 8, 11, 12 } },
    { { 3 }, { 0, 2, 7, 8, 12, 13 } },
    { { 4 }, { 0, 5, 7, 9, 10, 13 } },
    { { 5 }, { 1, 4, 6, 9, 10, 11 } },
    { { 6 }, { 2, 5, 7, 9, 11, 12 } },
    { { 7 }, { 3, 4, 6, 9, 12, 13 } },
    { { 8 }, { 0, 1, 2, 3 } },
    { { 9 }, { 4, 5, 6, 7 } },
    { { 10 }, { 0, 1, 4, 5 } },
    { { 11 }, { 1, 2, 5, 6 } },
    { { 12 }, { 2, 3, 6, 7 } },
    { { 13 }, { 0, 3, 4, 7 } }
  };

  // find out number of points from mesh connectivity
  auto minmax = std::minmax_element( begin(inpoel), end(inpoel) );
  Assert( *minmax.first == 0, "node ids should start from zero" );
  auto npoin = *minmax.second + 1;

  // this is more of a test on this test
  ensure_equals( "number of points in psup incorrect",
                 npoin, correct_psup.size() );

  // test generated derived data structure, elements surrounding points
  for (std::size_t p=0; p<npoin; ++p) {
    // extract element ids from generated elements surrounding point p
    std::vector< std::size_t > points;
    for (auto i=psup.second[p]+1; i<=psup.second[p+1]; ++i)
      points.push_back( psup.first[i] );
    // find correct element ids surrounding point p
    auto it = correct_psup.find( p );
    // test if element ids exist surrounding point p
    ensure( "node id '" + std::to_string(p) + "' generated into psup but not "
            "in correct psup",
            it != correct_psup.end() );
    // test if element ids surrounding point p are correct
    if (it != correct_psup.end())
      ensure( "point ids surrounding point '" + std::to_string(p) +
              "' incorrect", points == it->second );
  }
}

//! \brief Attempt to generate elements surrounding points of elements with
//!   empty connectivity
template<> template<>
void DerivedData_object::test< 13 >() {
  set_test_name( "genEsupel throws with empty inpoel" );

  #ifdef NDEBUG        // exception only thrown in DEBUG mode
    skip( "in RELEASE mode, would yield segmentation fault" );
  #else
  try {
    std::vector< std::size_t > inpoel { 0, 1, 2, 3 };
    std::vector< std::size_t > empty;
    tk::genEsupel( empty, 4, tk::genEsup(inpoel,4) );
    fail( "should throw exception in DEBUG mode" );
  }
  catch ( tk::Exception& ) {
    // exception thrown in DEBUG mode, test ok
  }
  #endif
}

//! Test genEsupel if it throws on non-positive nodes per elements
template<> template<>
void DerivedData_object::test< 14 >() {
  set_test_name( "genEsupel throws on non-positive nnpe" );

  #ifdef NDEBUG        // exception only thrown in DEBUG mode
    skip( "in RELEASE mode, would yield floating point exception" );
  #else
  try {
    std::vector< std::size_t > inpoel { 0, 1, 2, 3 };
    tk::genEsupel( inpoel, 0, tk::genEsup(inpoel,4) );
    fail( "should throw exception in DEBUG mode" );
  }
  catch ( tk::Exception& ) {
    // exception thrown in DEBUG mode, test ok
  }
  #endif
}

//! Test genEsupel if it throws with empty element surrounding points . first
template<> template<>
void DerivedData_object::test< 15 >() {
  set_test_name( "genEsupel throws with empty esup.first" );

  #ifdef NDEBUG        // exception only thrown in DEBUG mode
    skip( "in RELEASE mode, would yield segmentation fault" );
  #else
  try {
    std::vector< std::size_t > inpoel { 0, 1, 2, 3 };
    tk::genEsupel( inpoel, 4, {} );
    fail( "should throw exception in DEBUG mode" );
  }
  catch ( tk::Exception& ) {
    // exception thrown, test ok
  }
  #endif
}

//! Test genEsupel if it throws with empty element surrounding points . second
template<> template<>
void DerivedData_object::test< 16 >() {
  set_test_name( "genEsupel throws with empty esup.second" );

  #ifdef NDEBUG        // exception only thrown in DEBUG mode
    skip( "in RELEASE mode, would yield segmentation fault" );
  #else
  try {
    std::vector< std::size_t > inpoel { 0, 1, 2, 3 };
    tk::genEsupel( inpoel, 4, {{1},{}} );
    fail( "should throw exception in DEBUG mode" );
  }
  catch ( tk::Exception& ) {
    // exception thrown, test ok
  }
  #endif
}

//! \brief Test genEsupel if it throws on inpoel non-divisible by the number of
//!   nodes per elements
template<> template<>
void DerivedData_object::test< 17 >() {
  set_test_name( "genEsupel throws on inpoel non-div nnpe" );

  try {
    // Partial mesh mesh connectivity
    std::vector< std::size_t > inpoel { 12, 14,  9, 11,
                                        14,  4, 13 };
    tk::genEsupel( inpoel, 4, tk::genEsup(inpoel,4) );
    #ifndef NDEBUG
    fail( "should throw exception in DEBUG mode" );
    #endif
  }
  catch ( tk::Exception& ) {
    // exception thrown in DEBUG mode, test ok
    // Assert skipped in RELEASE mode, genEsupel still graceful, test ok
  }
}

//! \brief Generate and test elements surrounding points of elements for
//!   tetrahedron-only mesh
template<> template<>
void DerivedData_object::test< 18 >() {
  set_test_name( "genEsupel for tetrahedra" );

  // mesh connectivity for simple tetrahedron-only mesh
  std::vector< std::size_t > inpoel { 12, 14,  9, 11,
                                      10, 14, 13, 12,
                                      14, 13, 12,  9,
                                      10, 14, 12, 11,
                                      1,  14,  5, 11,
                                      7,   6, 10, 12,
                                      14,  8,  5, 10,
                                      8,   7, 10, 13,
                                      7,  13,  3, 12,
                                      1,   4, 14,  9,
                                      13,  4,  3,  9,
                                      3,   2, 12,  9,
                                      4,   8, 14, 13,
                                      6,   5, 10, 11,
                                      1,   2,  9, 11,
                                      2,   6, 12, 11,
                                      6,  10, 12, 11,
                                      2,  12,  9, 11,
                                      5,  14, 10, 11,
                                      14,  8, 10, 13,
                                      13,  3, 12,  9,
                                      7,  10, 13, 12,
                                      14,  4, 13,  9,
                                      14,  1,  9, 11 };

  // Shift node IDs to start from zero
  tk::shiftToZero( inpoel );

  // Generate elements surrounding points
  auto esupel = tk::genEsupel( inpoel, 4, tk::genEsup(inpoel,4) );

  // Generate correct solution for elements surrounding points of elements
  std::map< std::size_t, std::vector< std::size_t > > correct_esupel {
    { { 0 }, { 1, 2, 3, 4, 5, 6, 8, 9, 10, 11, 12, 13, 14, 15, 16, 17, 18, 19,
               20, 21, 22, 23 } },
    { { 1 }, { 0, 2, 3, 4, 5, 6, 7, 8, 9, 10, 11, 12, 13, 15, 16, 17, 18, 19,
               20, 21, 22, 23 } },
    { { 2 }, { 0, 1, 3, 4, 5, 6, 7, 8, 9, 10, 11, 12, 14, 15, 16, 17, 18, 19,
               20, 21, 22, 23 } },
    { { 3 }, { 0, 1, 2, 4, 5, 6, 7, 8, 9, 11, 12, 13, 14, 15, 16, 17, 18, 19,
               20, 21, 22, 23 } },
    { { 4 }, { 0, 1, 2, 3, 6, 9, 12, 13, 14, 15, 16, 17, 18, 19, 22, 23 } },
    { { 5 }, { 0, 1, 2, 3, 6, 7, 8, 11, 13, 15, 16, 17, 18, 19, 20, 21 } },
    { { 6 }, { 0, 1, 2, 3, 4, 5, 7, 9, 12, 13, 16, 18, 19, 21, 22, 23 } },
    { { 7 }, { 1, 2, 3, 5, 6, 8, 10, 12, 13, 16, 18, 19, 20, 21, 22 } },
    { { 8 }, { 0, 1, 2, 3, 5, 7, 10, 11, 12, 15, 16, 17, 19, 20, 21, 22 } },
    { { 9 }, { 0, 1, 2, 3, 4, 6, 10, 11, 12, 14, 17, 18, 19, 20, 22, 23 } },
    { { 10 }, { 0, 1, 2, 7, 8, 9, 11, 12, 14, 17, 19, 20, 21, 22, 23 } },
    { { 11 }, { 0, 1, 2, 3, 5, 8, 9, 10, 14, 15, 16, 17, 20, 21, 22, 23 } },
    { { 12 }, { 0, 1, 2, 3, 4, 6, 7, 8, 9, 10, 18, 19, 20, 21, 22, 23 } },
    { { 13 }, { 0, 1, 3, 4, 5, 6, 7, 14, 15, 16, 17, 18, 19, 21, 23 } },
    { { 14 }, { 0, 2, 3, 4, 9, 10, 11, 13, 15, 16, 17, 18, 20, 22, 23 } },
    { { 15 }, { 0, 1, 2, 3, 4, 5, 8, 11, 13, 14, 16, 17, 18, 20, 21, 23 } },
    { { 16 }, { 0, 1, 2, 3, 4, 5, 6, 7, 8, 11, 13, 14, 15, 17, 18, 19, 20, 21,
                23 } },
    { { 17 }, { 0, 1, 2, 3, 4, 5, 8, 9, 10, 11, 13, 14, 15, 16, 18, 20, 21, 22,
                23 } },
    { { 18 }, { 0, 1, 2, 3, 4, 5, 6, 7, 9, 12, 13, 14, 15, 16, 17, 19, 21, 22,
                23 } },
    { { 19 }, { 0, 1, 2, 3, 4, 5, 6, 7, 8, 9, 10, 12, 13, 16, 18, 20, 21, 22,
                23 } },
    { { 20 }, { 0, 1, 2, 3, 5, 7, 8, 9, 10, 11, 12, 14, 15, 16, 17, 19, 21, 22,
                23 } },
    { { 21 }, { 0, 1, 2, 3, 5, 6, 7, 8, 10, 11, 12, 13, 15, 16, 17, 18, 19, 20,
                22 } },
    { { 22 }, { 0, 1, 2, 3, 4, 6, 7, 8, 9, 10, 11, 12, 14, 17, 18, 19, 20, 21,
                23 } },
    { { 23 }, { 0, 1, 2, 3, 4, 6, 9, 10, 11, 12, 13, 14, 15, 16, 17, 18, 19, 20,
                22 } }
  };

  // find out number of elements from mesh connectivity
  auto nelem = inpoel.size()/4;

  // this is more of a test on this test
  ensure_equals( "number of elements in esupel incorrect",
                 nelem, correct_esupel.size() );

  // test generated derived data structure, elements surrounding points of
  // elements
  for (std::size_t e=0; e<nelem; ++e) {
    // extract element ids from generated elements surrounding points of
    // elements
    std::vector< std::size_t > elements;
    for (auto i=esupel.second[e]+1; i<=esupel.second[e+1]; ++i)
      elements.push_back( esupel.first[i] );
    // find correct element ids surrounding points of elements e
    auto it = correct_esupel.find( e );
    // test if element ids exist surrounding points of element e
    ensure( "elem id '" + std::to_string(e) + "' generated into esupel but not "
            "in correct esupel",
            it != correct_esupel.end() );
    // test if element ids surrounding points of element e are correct
    if (it != correct_esupel.end())
      ensure( "elem ids surrounding points of element '" + std::to_string(e) +
              "' incorrect", elements == it->second );
  }
}

//! \brief Generate and test elements surrounding points of elements for
//!   triangle-only mesh
template<> template<>
void DerivedData_object::test< 19 >() {
  set_test_name( "genEsupel for triangles" );

  // Mesh connectivity for simple triangle-only mesh
  std::vector< std::size_t > inpoel { 1,  9,  2,
                                      1,  4,  9,
                                      2,  9,  3,
                                      3,  9,  4,
                                      5,  6, 10,
                                      5, 10,  8,
                                      6,  7, 10,
                                      7,  8, 10,
                                      1,  2, 11,
                                      1, 11,  5,
                                      2,  6, 11,
                                      5, 11,  6,
                                      2,  3, 12,
                                      2, 12,  6,
                                      3,  7, 12,
                                      6, 12,  7,
                                      3,  4, 13,
                                      3, 13,  7,
                                      4,  8, 13,
                                      7, 13,  8,
                                      1, 14,  4,
                                      1,  5, 14,
                                      4, 14,  8,
                                      5,  8, 14 };

  // Shift node IDs to start from zero
  tk::shiftToZero( inpoel );

  // Generate elements surrounding points
  auto esupel = tk::genEsupel( inpoel, 3, tk::genEsup(inpoel,3) );

  // Generate correct solution for elements surrounding points of elements
  std::map< std::size_t, std::vector< std::size_t > > correct_esupel {
    { { 0 }, { 1, 2, 3, 8, 9, 10, 12, 13, 20, 21 } },
    { { 1 }, { 0, 2, 3, 8, 9, 16, 18, 20, 21, 22 } },
    { { 2 }, { 0, 1, 3, 8, 10, 12, 13, 14, 16, 17 } },
    { { 3 }, { 0, 1, 2, 12, 14, 16, 17, 18, 20, 22 } },
    { { 4 }, { 5, 6, 7, 9, 10, 11, 13, 15, 21, 23 } },
    { { 5 }, { 4, 6, 7, 9, 11, 18, 19, 21, 22, 23 } },
    { { 6 }, { 4, 5, 7, 10, 11, 13, 14, 15, 17, 19 } },
    { { 7 }, { 4, 5, 6, 14, 15, 17, 18, 19, 22, 23 } },
    { { 8 }, { 0, 1, 2, 9, 10, 11, 12, 13, 20, 21 } },
    { { 9 }, { 0, 1, 4, 5, 8, 10, 11, 20, 21, 23 } },
    { { 10 }, { 0, 2, 4, 6, 8, 9, 11, 12, 13, 15 } },
    { { 11 }, { 4, 5, 6, 8, 9, 10, 13, 15, 21, 23 } },
    { { 12 }, { 0, 2, 3, 8, 10, 13, 14, 15, 16, 17 } },
    { { 13 }, { 0, 2, 4, 6, 8, 10, 11, 12, 14, 15 } },
    { { 14 }, { 2, 3, 6, 7, 12, 13, 15, 16, 17, 19 } },
    { { 15 }, { 4, 6, 7, 10, 11, 12, 13, 14, 17, 19 } },
    { { 16 }, { 1, 2, 3, 12, 14, 17, 18, 19, 20, 22 } },
    { { 17 }, { 2, 3, 6, 7, 12, 14, 15, 16, 18, 19 } },
    { { 18 }, { 1, 3, 5, 7, 16, 17, 19, 20, 22, 23 } },
    { { 19 }, { 5, 6, 7, 14, 15, 16, 17, 18, 22, 23 } },
    { { 20 }, { 0, 1, 3, 8, 9, 16, 18, 21, 22, 23 } },
    { { 21 }, { 0, 1, 4, 5, 8, 9, 11, 20, 22, 23 } },
    { { 22 }, { 1, 3, 5, 7, 16, 18, 19, 20, 21, 23 } },
    { { 23 }, { 4, 5, 7, 9, 11, 18, 19, 20, 21, 22 } }
  };

  // find out number of elements from mesh connectivity
  auto nelem = inpoel.size()/3;

  // this is more of a test on this test
  ensure_equals( "number of elements in esupel incorrect",
                 nelem, correct_esupel.size() );

  // test generated derived data structure, elements surrounding points of
  // elements
  for (std::size_t e=0; e<nelem; ++e) {
    // extract element ids from generated elements surrounding points of
    // elements
    std::vector< std::size_t > elements;
    for (auto i=esupel.second[e]+1; i<=esupel.second[e+1]; ++i)
      elements.push_back( esupel.first[i] );
    // find correct element ids surrounding points of elements e
    auto it = correct_esupel.find( e );
    // test if element ids exist surrounding points of element e
    ensure( "elem id '" + std::to_string(e) + "' generated into esupel but not "
            "in correct esupel",
            it != correct_esupel.end() );
    // test if element ids surrounding points of element e are correct
    if (it != correct_esupel.end())
      ensure( "elem ids surrounding points of element '" + std::to_string(e) +
              "' incorrect", elements == it->second );
  }
}

//! Attempt to generate elements surrounding elements with empty connectivity
template<> template<>
void DerivedData_object::test< 20 >() {
  set_test_name( "genEsuel throws with empty inpoel" );

  try {
    std::vector< std::size_t > inpoel { 0, 1, 2, 3 };
    std::vector< std::size_t > empty;
    tk::genEsuel( empty, 4, tk::genEsup(inpoel,4) );
    #ifndef NDEBUG
    fail( "should throw exception in DEBUG mode" );
    #endif
  }
  catch ( tk::Exception& ) {
    // exception thrown in DEBUG mode, test ok
    // Assert skipped in RELEASE mode, genEsuel still graceful, test ok
  }
}

//! Test genEsuel if it throws on non-positive nodes per elements
template<> template<>
void DerivedData_object::test< 21 >() {
  set_test_name( "genEsuel throws on non-positive nnpe" );

  #ifdef NDEBUG        // exception only thrown in DEBUG mode
    skip( "in RELEASE mode, would yield floating point exception" );
  #else
  try {
    std::vector< std::size_t > inpoel { 0, 1, 2, 3 };
    tk::genEsuel( inpoel, 0, tk::genEsup(inpoel,4) );
    fail( "should throw exception in DEBUG mode" );
  }
  catch ( tk::Exception& ) {
    // exception thrown in DEBUG mode, test ok
  }
  #endif
}

//! Test genEsuel if it throws with empty element surrounding points .first
template<> template<>
void DerivedData_object::test< 22 >() {
  set_test_name( "genEsuel throws with empty esup.first" );

  #ifdef NDEBUG        // exception only thrown in DEBUG mode
    skip( "in RELEASE mode, would yield segmentation fault" );
  #else
  try {
    std::vector< std::size_t > inpoel { 0, 1, 2, 3 };
    tk::genEsuel( inpoel, 4, {} );
    fail( "should throw exception in DEBUG mode" );
  }
  catch ( tk::Exception& ) {
    // exception thrown, test ok
  }
  #endif
}

//! Test genEsuel if it throws with empty element surrounding points . second
template<> template<>
void DerivedData_object::test< 23 >() {
  set_test_name( "genEsuel throws with empty esup.second" );

  #ifdef NDEBUG        // exception only thrown in DEBUG mode
    skip( "in RELEASE mode, would yield segmentation fault" );
  #else
  try {
    std::vector< std::size_t > inpoel { 0, 1, 2, 3 };
    tk::genEsuel( inpoel, 4, {{1},{}} );
    fail( "should throw exception in DEBUG mode" );
  }
  catch ( tk::Exception& ) {
    // exception thrown, test ok
  }
  #endif
}

//! \brief Test genEsuel if it throws on inpoel non-divisible by the number of
//!   nodes per elements
template<> template<>
void DerivedData_object::test< 24 >() {
  set_test_name( "genEsuel throws on inpoel non-div nnpe" );

  #ifdef NDEBUG        // exception only thrown in DEBUG mode
    skip( "in RELEASE mode, would yield invalid read" );
  try {
    // Partial mesh mesh connectivity
    std::vector< std::size_t > inpoel { 12, 14,  9, 11,
                                        14,  4, 13 };
    tk::genEsuel( inpoel, 4, tk::genEsup(inpoel,4) );
    fail( "should throw exception in DEBUG mode" );
  }
  catch ( tk::Exception& ) {
    // exception thrown in DEBUG mode, test ok
  }
  #endif
}

//! Generate and test elements surrounding elements for tetrahedron-only mesh
template<> template<>
void DerivedData_object::test< 25 >() {
  set_test_name( "genEsuel for tetrahedra" );

  // mesh connectivity for simple tetrahedron-only mesh
  std::vector< std::size_t > inpoel { 12, 14,  9, 11,
                                      10, 14, 13, 12,
                                      14, 13, 12,  9,
                                      10, 14, 12, 11,
                                      1,  14,  5, 11,
                                      7,   6, 10, 12,
                                      14,  8,  5, 10,
                                      8,   7, 10, 13,
                                      7,  13,  3, 12,
                                      1,   4, 14,  9,
                                      13,  4,  3,  9,
                                      3,   2, 12,  9,
                                      4,   8, 14, 13,
                                      6,   5, 10, 11,
                                      1,   2,  9, 11,
                                      2,   6, 12, 11,
                                      6,  10, 12, 11,
                                      2,  12,  9, 11,
                                      5,  14, 10, 11,
                                      14,  8, 10, 13,
                                      13,  3, 12,  9,
                                      7,  10, 13, 12,
                                      14,  4, 13,  9,
                                      14,  1,  9, 11 };

  // Shift node IDs to start from zero
  tk::shiftToZero( inpoel );

  // Generate elements surrounding points
  auto esuel = tk::genEsuel( inpoel, 4, tk::genEsup(inpoel,4) );

  // Generate correct solution for elements surrounding elements
  std::map< std::size_t, std::vector< std::size_t > > correct_esuel {
    { { 0 }, { 2, 3, 17, 23 } },
    { { 1 }, { 2, 3, 19, 21 } },
    { { 2 }, { 0, 1, 20, 22 } },
    { { 3 }, { 0, 1, 16, 18 } },
    { { 4 }, { 18, 23 } },
    { { 5 }, { 16, 21 } },
    { { 6 }, { 18, 19 } },
    { { 7 }, { 19, 21 } },
    { { 8 }, { 20, 21 } },
    { { 9 }, { 22, 23 } },
    { { 10 }, { 20, 22 } },
    { { 11 }, { 17, 20 } },
    { { 12 }, { 19, 22 } },
    { { 13 }, { 16, 18 } },
    { { 14 }, { 17, 23 } },
    { { 15 }, { 16, 17 } },
    { { 16 }, { 3, 5, 13, 15 } },
    { { 17 }, { 0, 11, 14, 15 } },
    { { 18 }, { 3, 4, 6, 13 } },
    { { 19 }, { 1, 6, 7, 12 } },
    { { 20 }, { 2, 8, 10, 11 } },
    { { 21 }, { 1, 5, 7, 8 } },
    { { 22 }, { 2, 9, 10, 12 } },
    { { 23 }, { 0, 4, 9, 14 } }
  };

  // find out number of elements from mesh connectivity
  auto nelem = inpoel.size()/4;

  // this is more of a test on this test
  ensure_equals( "number of elements in esuel incorrect",
                 nelem, correct_esuel.size() );

  // test generated derived data structure, elements surrounding elements
  for (std::size_t e=0; e<nelem; ++e) {
    // extract element ids from generated elements surrounding elements
    std::vector< std::size_t > elements;
    for (auto i=esuel.second[e]+1; i<=esuel.second[e+1]; ++i)
      elements.push_back( esuel.first[i] );
    // find correct element ids surrounding elements e
    auto it = correct_esuel.find( e );
    // test if element ids exist surrounding element e
    ensure( "element id '" + std::to_string(e) + "' generated into esuel but not "
            "in correct esuel",
            it != correct_esuel.end() );
    // test if element ids surrounding element e are correct
    if (it != correct_esuel.end()) {
      ensure_equals( "number of elements surrounding element " +
                     std::to_string(e) + " in generated esuel incorrect",
                     it->second.size(), elements.size() );
      ensure( "element ids surrounding element '" + std::to_string(e) +
              "' incorrect", elements == it->second );
    }
  }
}

//! Generate and test elements surrounding elements for triangle-only mesh
template<> template<>
void DerivedData_object::test< 26 >() {
  set_test_name( "genEsuel for triangles" );

  // Mesh connectivity for simple triangle-only mesh
  std::vector< std::size_t > inpoel { 1,  9,  2,
                                      1,  4,  9,
                                      2,  9,  3,
                                      3,  9,  4,
                                      5,  6, 10,
                                      5, 10,  8,
                                      6,  7, 10,
                                      7,  8, 10,
                                      1,  2, 11,
                                      1, 11,  5,
                                      2,  6, 11,
                                      5, 11,  6,
                                      2,  3, 12,
                                      2, 12,  6,
                                      3,  7, 12,
                                      6, 12,  7,
                                      3,  4, 13,
                                      3, 13,  7,
                                      4,  8, 13,
                                      7, 13,  8,
                                      1, 14,  4,
                                      1,  5, 14,
                                      4, 14,  8,
                                      5,  8, 14 };

  // Shift node IDs to start from zero
  tk::shiftToZero( inpoel );

  // Generate elements surrounding points
  auto esuel = tk::genEsuel( inpoel, 3, tk::genEsup(inpoel,3) );

  // Generate correct solution for elements surrounding points of elements
  std::map< std::size_t, std::vector< std::size_t > > correct_esuel {
    { { 0 }, { 1, 2, 8 } },
    { { 1 }, { 0, 3, 20 } },
    { { 2 }, { 0, 3, 12 } },
    { { 3 }, { 1, 2, 16 } },
    { { 4 }, { 5, 6, 11 } },
    { { 5 }, { 4, 7, 23 } },
    { { 6 }, { 4, 7, 15 } },
    { { 7 }, { 5, 6, 19 } },
    { { 8 }, { 0, 9, 10 } },
    { { 9 }, { 8, 11, 21 } },
    { { 10 }, { 8, 11, 13 } },
    { { 11 }, { 4, 9, 10 } },
    { { 12 }, { 2, 13, 14 } },
    { { 13 }, { 10, 12, 15 } },
    { { 14 }, { 12, 15, 17 } },
    { { 15 }, { 6, 13, 14 } },
    { { 16 }, { 3, 17, 18 } },
    { { 17 }, { 14, 16, 19 } },
    { { 18 }, { 16, 19, 22 } },
    { { 19 }, { 7, 17, 18 } },
    { { 20 }, { 1, 21, 22 } },
    { { 21 }, { 9, 20, 23 } },
    { { 22 }, { 18, 20, 23 } },
    { { 23 }, { 5, 21, 22 } }
  };

  // find out number of elements from mesh connectivity
  auto nelem = inpoel.size()/3;

  // this is more of a test on this test
  ensure_equals( "number of elements in esuel incorrect",
                 nelem, correct_esuel.size() );

  // test generated derived data structure, elements surrounding elements
  for (std::size_t e=0; e<nelem; ++e) {
    // extract element ids from generated elements surrounding elements
    std::vector< std::size_t > elements;
    for (auto i=esuel.second[e]+1; i<=esuel.second[e+1]; ++i)
      elements.push_back( esuel.first[i] );
    // find correct element ids surrounding elements e
    auto it = correct_esuel.find( e );
    // test if element ids exist surrounding element e
    ensure( "element id '" + std::to_string(e) + "' generated into esuel but not "
            "in correct esuel",
            it != correct_esuel.end() );
    // test if element ids surrounding element e are correct
    if (it != correct_esuel.end()) {
      ensure_equals( "number of elements surrounding element " +
                     std::to_string(e) + " in generated esuel incorrect",
                     it->second.size(), elements.size() );
      ensure( "element ids surrounding element '" + std::to_string(e) +
              "' incorrect", elements == it->second );
    }
  }
}

//! Attempt to generate edges surrounding points with empty connectivity
template<> template<>
void DerivedData_object::test< 27 >() {
  set_test_name( "genEdsup throws with empty inpoel" );

  #ifdef NDEBUG        // exception only thrown in DEBUG mode
    skip( "in RELEASE mode, would yield segmentation fault" );
  #else
  try {
    std::vector< std::size_t > inpoel { 0, 1, 2, 3 };
    std::vector< std::size_t > empty;
    tk::genEdsup( empty, 4, tk::genEsup(inpoel,4) );
    fail( "should throw exception in DEBUG mode" );
  }
  catch ( tk::Exception& ) {
    // exception thrown in DEBUG mode, test ok
  }
  #endif
}

//! Test genEdsup if it throws on non-positive number of nodes per elements
template<> template<>
void DerivedData_object::test< 28 >() {
  set_test_name( "genEdsup throws on non-positive nnpe" );

  #ifdef NDEBUG        // exception only thrown in DEBUG mode
    skip( "in RELEASE mode, would yield floating point exception" );
  #else
  try {
    std::vector< std::size_t > inpoel { 0, 1, 2, 3 };
    tk::genEdsup( inpoel, 0, tk::genEsup(inpoel,4) );
    fail( "should throw exception in DEBUG mode" );
  }
  catch ( tk::Exception& ) {
    // exception thrown in DEBUG mode, test ok
  }
  #endif
}

//! \brief Test genEdsup if it throws on non-tet or non-tri number of nodes per
//!   elements
template<> template<>
void DerivedData_object::test< 29 >() {
  set_test_name( "genEdsup throws on unsupported nnpe" );

  #ifdef NDEBUG        // exception only thrown in DEBUG mode
    skip( "in RELEASE mode, would yield floating point exception" );
  #else
  try {
    std::vector< std::size_t > inpoel { 0, 1, 2, 3 };
    tk::genEdsup( inpoel, 5, tk::genEsup(inpoel,4) );
    fail( "should throw exception in DEBUG mode" );
  }
  catch ( tk::Exception& ) {
    // exception thrown in DEBUG mode, test ok
  }
  #endif
}

//! Test genEdsup if it throws with empty element surrounding points
template<> template<>
void DerivedData_object::test< 30 >() {
  set_test_name( "genEdsup throws with empty esup.first" );

  #ifdef NDEBUG        // exception only thrown in DEBUG mode
    skip( "in RELEASE mode, would yield segmentation fault" );
  #else
  try {
    std::vector< std::size_t > inpoel { 0, 1, 2, 3 };
    tk::genEdsup( inpoel, 4, {} );
    fail( "should throw exception in DEBUG mode" );
  }
  catch ( tk::Exception& ) {
    // exception thrown, test ok
  }
  #endif
}

//! Test genEdsup if it throws with empty element surrounding points
template<> template<>
void DerivedData_object::test< 31 >() {
  set_test_name( "genEdsup throws with empty esup.second" );

  #ifdef NDEBUG        // exception only thrown in DEBUG mode
    skip( "in RELEASE mode, would yield segmentation fault" );
  #else
  try {
    std::vector< std::size_t > inpoel { 0, 1, 2, 3 };
    tk::genEdsup( inpoel, 4, {{1},{}} );
    fail( "should throw exception in DEBUG mode" );
  }
  catch ( tk::Exception& ) {
    // exception thrown, test ok
  }
  #endif
}

//! \brief Test genEdsup if it throws on inpoel non-divisible by the number of
//!   nodes per elements
template<> template<>
void DerivedData_object::test< 32 >() {
  set_test_name( "genEdsup throws on inpoel non-div nnpe" );

  #ifdef NDEBUG        // exception only thrown in DEBUG mode
    skip( "in RELEASE mode, would yield invalid read" );
  #else
  try {
    // Partial mesh mesh connectivity
    std::vector< std::size_t > inpoel { 12, 14,  9, 11,
                                        14,  4, 13 };
    tk::genEdsup( inpoel, 4, tk::genEsup(inpoel,4) );
    fail( "should throw exception in DEBUG mode" );
  }
  catch ( tk::Exception& ) {
    // exception thrown in DEBUG mode, test ok
  }
  #endif
}

//! Generate and test edges surrounding points for tetrahedron-only mesh
template<> template<>
void DerivedData_object::test< 33 >() {
  set_test_name( "genEdsup for tetrahedra" );

  // mesh connectivity for simple tetrahedron-only mesh
  std::vector< std::size_t > inpoel { 12, 14,  9, 11,
                                      10, 14, 13, 12,
                                      14, 13, 12,  9,
                                      10, 14, 12, 11,
                                      1,  14,  5, 11,
                                      7,   6, 10, 12,
                                      14,  8,  5, 10,
                                      8,   7, 10, 13,
                                      7,  13,  3, 12,
                                      1,   4, 14,  9,
                                      13,  4,  3,  9,
                                      3,   2, 12,  9,
                                      4,   8, 14, 13,
                                      6,   5, 10, 11,
                                      1,   2,  9, 11,
                                      2,   6, 12, 11,
                                      6,  10, 12, 11,
                                      2,  12,  9, 11,
                                      5,  14, 10, 11,
                                      14,  8, 10, 13,
                                      13,  3, 12,  9,
                                      7,  10, 13, 12,
                                      14,  4, 13,  9,
                                      14,  1,  9, 11 };

  // Shift node IDs to start from zero
  tk::shiftToZero( inpoel );

  // Generate edges surrounding points
  auto edsup = tk::genEdsup( inpoel, 4, tk::genEsup(inpoel,4) );

  auto& edsup1 = edsup.first;
  auto& edsup2 = edsup.second;

  // Generate correct solution for edges surrounding points
  std::map< std::size_t, std::vector< std::size_t > > correct_edsup {
    { {  0 }, { 1,   3,  4,  8, 10, 13 } },
    { {  1 }, { 2,   5,  8, 10, 11 } },
    { {  2 }, { 3,   6,  8, 11, 12 } },
    { {  3 }, { 7,   8, 12, 13 } },
    { {  4 }, { 5,   7,  9, 10, 13 } },
    { {  5 }, { 6,   9, 10, 11 } },
    { {  6 }, { 7,   9, 11, 12 } },
    { {  7 }, { 9,  12, 13 } },
    { {  8 }, { 10, 11, 12, 13 } },
    { {  9 }, { 10, 11, 12, 13 } },
    { { 10 }, { 11, 13 } },
    { { 11 }, { 12, 13 } },
    { { 12 }, { 13 } },
    // the last star of edsup is always empty, since only edges whose point ids
    // p < q are stored, however, the indices exist in edsup2 to allow client
    // code to be simpler and consistent with using the other derived
    // data structures
    { { 13 }, { } }
  };

  // find out number of points from mesh connectivity
  auto minmax = std::minmax_element( begin(inpoel), end(inpoel) );
  Assert( *minmax.first == 0, "node ids should start from zero" );
  auto npoin = *minmax.second + 1;

  // this is more of a test on this test
  ensure_equals( "number of points (star centers) in edsup incorrect",
                 npoin, correct_edsup.size() );

  // Test generated derived data structure, edges surrounding points
  for (std::size_t p=0; p<npoin; ++p) {
    // extract edge end-point ids from generated edges surrounding points
    std::vector< std::size_t > edge;
    for (auto i=edsup2[p]+1; i<=edsup2[p+1]; ++i) edge.push_back( edsup1[i] );
    // find correct star-center point id for list of star-end points
    auto it = correct_edsup.find( p );
    // test if star-end point ids exist emanating from star-center p
    ensure( "star-center point id '" + std::to_string(p) + "' generated into "
            "edsup but not in correct edsup",
            it != correct_edsup.end() );
    // test if star-end point ids starting from star-center point p are correct
    if (it != correct_edsup.end()) {
      ensure_equals( "number of star-end points starting from star-center " +
                     std::to_string(p) + " in generated edsup incorrect",
                     it->second.size(), edge.size() );
      ensure( "star-end point ids starting from star-center'" +
              std::to_string(p) + "' incorrect",
              edge == it->second );
    }
  }
}

//! Generate and test edges surrounding points for triangle-only mesh
template<> template<>
void DerivedData_object::test< 34 >() {
  set_test_name( "genEdsup for triangles" );

  // Mesh connectivity for simple triangle-only mesh
  std::vector< std::size_t > inpoel { 1,  9,  2,
                                      1,  4,  9,
                                      2,  9,  3,
                                      3,  9,  4,
                                      5,  6, 10,
                                      5, 10,  8,
                                      6,  7, 10,
                                      7,  8, 10,
                                      1,  2, 11,
                                      1, 11,  5,
                                      2,  6, 11,
                                      5, 11,  6,
                                      2,  3, 12,
                                      2, 12,  6,
                                      3,  7, 12,
                                      6, 12,  7,
                                      3,  4, 13,
                                      3, 13,  7,
                                      4,  8, 13,
                                      7, 13,  8,
                                      1, 14,  4,
                                      1,  5, 14,
                                      4, 14,  8,
                                      5,  8, 14 };

  // Shift node IDs to start from zero
  tk::shiftToZero( inpoel );

  // Generate edges surrounding points
  auto edsup = tk::genEdsup( inpoel, 3, tk::genEsup(inpoel,3) );

  auto& edsup1 = edsup.first;
  auto& edsup2 = edsup.second;

  // Generate correct solution for edges surrounding points
  std::map< std::size_t, std::vector< std::size_t > > correct_edsup {
    { { 0 }, { 1, 3, 4, 8, 10, 13 } },
    { { 1 }, { 2, 5, 8, 10, 11 } },
    { { 2 }, { 3, 6, 8, 11, 12 } },
    { { 3 }, { 7, 8, 12, 13 } },
    { { 4 }, { 5, 7, 9, 10, 13 } },
    { { 5 }, { 6, 9, 10, 11 } },
    { { 6 }, { 7, 9, 11, 12 } },
    { { 7 }, { 9, 12, 13 } },
    // the last star of edsup is always empty, and, depending on the mesh,
    // sometimes not only the last one but the last few, since only edges whose
    // point ids p < q are stored, however, the indices exist for all points in
    // edsup2 to allow client code to be simpler and consistent with using the
    // other derived data structures
    { { 8 }, { } },
    { { 9 }, { } },
    { { 10 }, { } },
    { { 11 }, { } },
    { { 12 }, { } },
    { { 13 }, { } }
  };

  // find out number of points from mesh connectivity
  auto minmax = std::minmax_element( begin(inpoel), end(inpoel) );
  Assert( *minmax.first == 0, "node ids should start from zero" );
  auto npoin = *minmax.second + 1;

  // this is more of a test on this test
  ensure_equals( "number of points (star centers) in edsup incorrect",
                 npoin, correct_edsup.size() );

  // Test generated derived data structure, edges surrounding points
  for (std::size_t p=0; p<npoin; ++p) {
    // extract edge end-point ids from generated edges surrounding points
    std::vector< std::size_t > edge;
    for (auto i=edsup2[p]+1; i<=edsup2[p+1]; ++i) edge.push_back( edsup1[i] );
    // find correct star-center point id for list of star-end points
    auto it = correct_edsup.find( p );
    // test if star-end point ids exist emanating from star-center p
    ensure( "star-center point id '" + std::to_string(p) + "' generated into "
            "edsup but not in correct edsup",
            it != correct_edsup.end() );
    // test if star-end point ids starting from star-center point p are correct
    if (it != correct_edsup.end()) {
      ensure_equals( "number of star-end points starting from star-center " +
                     std::to_string(p) + " in generated edsup incorrect",
                     it->second.size(), edge.size() );
      ensure( "star-end point ids starting from star-center'" +
              std::to_string(p) + "' incorrect",
              edge == it->second );
    }
  }
}

//! Attempt to generate edge connectivity with empty connectivity
template<> template<>
void DerivedData_object::test< 35 >() {
  set_test_name( "genInpoed throws with empty inpoel" );

  #ifdef NDEBUG        // exception only thrown in DEBUG mode
    skip( "in RELEASE mode, would yield segmentation fault" );
  #else
  try {
    std::vector< std::size_t > inpoel { 0, 1, 2, 3 };
    std::vector< std::size_t > empty;
    tk::genInpoed( empty, 4, tk::genEsup(inpoel,4) );
    fail( "should throw exception in DEBUG mode" );
  }
  catch ( tk::Exception& ) {
    // exception thrown in DEBUG mode, test ok
  }
  #endif
}

//! Test genInpoed if it throws on non-positive number of nodes per elements
template<> template<>
void DerivedData_object::test< 36 >() {
  set_test_name( "genInpoed throws on non-positive nnpe" );

  #ifdef NDEBUG        // exception only thrown in DEBUG mode
    skip( "in RELEASE mode, would yield floating point exception" );
  #else
  try {
    std::vector< std::size_t > inpoel { 0, 1, 2, 3 };
    tk::genInpoed( inpoel, 0, tk::genEsup(inpoel,4) );
    fail( "should throw exception in DEBUG mode" );
  }
  catch ( tk::Exception& ) {
    // exception thrown in DEBUG mode, test ok
  }
  #endif
}

//! \brief Test genInpoed if it throws on non-tet or non-tri number of nodes per
//!   elements
template<> template<>
void DerivedData_object::test< 37 >() {
  set_test_name( "genInpoed throws on unsupported nnpe" );

  #ifdef NDEBUG        // exception only thrown in DEBUG mode
    skip( "in RELEASE mode, would yield floating point exception" );
  #else
  try {
    std::vector< std::size_t > inpoel { 0, 1, 2, 3 };
    tk::genInpoed( inpoel, 5, tk::genEsup(inpoel,4) );
    fail( "should throw exception in DEBUG mode" );
  }
  catch ( tk::Exception& ) {
    // exception thrown in DEBUG mode, test ok
  }
  #endif
}

//! Test genInpoed if it throws with empty element surrounding points . first
template<> template<>
void DerivedData_object::test< 38 >() {
  set_test_name( "genInpoed throws with empty esup.first" );

  #ifdef NDEBUG        // exception only thrown in DEBUG mode
    skip( "in RELEASE mode, would yield segmentation fault" );
  #else
  try {
    std::vector< std::size_t > inpoel { 0, 1, 2, 3 };
    tk::genInpoed( inpoel, 4, {} );
    fail( "should throw exception in DEBUG mode" );
  }
  catch ( tk::Exception& ) {
    // exception thrown, test ok
  }
  #endif
}

//! Test genInpoed if it throws with empty element surrounding points .second
template<> template<>
void DerivedData_object::test< 39 >() {
  set_test_name( "genInpoed throws with empty esup.second" );

  #ifdef NDEBUG        // exception only thrown in DEBUG mode
    skip( "in RELEASE mode, would yield segmentation fault" );
  #else
  try {
    std::vector< std::size_t > inpoel { 0, 1, 2, 3 };
    tk::genInpoed( inpoel, 4, {{1},{}} );
    fail( "should throw exception in DEBUG mode" );
  }
  catch ( tk::Exception& ) {
    // exception thrown, test ok
  }
  #endif
}

//! \brief Test genInpoed if it throws on inpoel non-divisible by the number of
//!   nodes per elements
template<> template<>
void DerivedData_object::test< 40 >() {
  set_test_name( "genInpoed throws on inpoel non-div nnpe" );

  #ifdef NDEBUG        // exception only thrown in DEBUG mode
    skip( "in RELEASE mode, would yield invalid read" );
  #else
  try {
    // Partial mesh mesh connectivity
    std::vector< std::size_t > inpoel { 12, 14,  9, 11,
                                        14,  4, 13 };
    tk::genInpoed( inpoel, 4, tk::genEsup(inpoel,4) );
    fail( "should throw exception in DEBUG mode" );
  }
  catch ( tk::Exception& ) {
    // exception thrown in DEBUG mode, test ok
  }
  #endif
}

//! Generate and test edge connectivity for tetrahedron-only mesh
template<> template<>
void DerivedData_object::test< 41 >() {
  set_test_name( "genInpoed for tetrahedra" );

  // mesh connectivity for simple tetrahedron-only mesh
  std::vector< std::size_t > inpoel { 12, 14,  9, 11,
                                      10, 14, 13, 12,
                                      14, 13, 12,  9,
                                      10, 14, 12, 11,
                                      1,  14,  5, 11,
                                      7,   6, 10, 12,
                                      14,  8,  5, 10,
                                      8,   7, 10, 13,
                                      7,  13,  3, 12,
                                      1,   4, 14,  9,
                                      13,  4,  3,  9,
                                      3,   2, 12,  9,
                                      4,   8, 14, 13,
                                      6,   5, 10, 11,
                                      1,   2,  9, 11,
                                      2,   6, 12, 11,
                                      6,  10, 12, 11,
                                      2,  12,  9, 11,
                                      5,  14, 10, 11,
                                      14,  8, 10, 13,
                                      13,  3, 12,  9,
                                      7,  10, 13, 12,
                                      14,  4, 13,  9,
                                      14,  1,  9, 11 };

  // Shift node IDs to start from zero
  tk::shiftToZero( inpoel );

  // Generate edge connectivity
  auto inpoed = tk::genInpoed( inpoel, 4, tk::genEsup(inpoel,4) );

  // Generate correct solution for edge connectivity
  std::vector< std::size_t > correct_inpoed {
    0, 1, 0, 3, 0, 4, 0, 8, 0, 10, 0, 13,
    1, 2, 1, 5, 1, 8, 1, 10, 1, 11,
    2, 3, 2, 6, 2, 8, 2, 11, 2, 12,
    3, 7, 3, 8, 3, 12, 3, 13,
    4, 5, 4, 7, 4, 9, 4, 10, 4, 13,
    5, 6, 5, 9, 5, 10, 5, 11,
    6, 7, 6, 9, 6, 11, 6, 12,
    7, 9, 7, 12, 7, 13,
    8, 10, 8, 11, 8, 12, 8, 13,
    9, 10, 9, 11, 9, 12, 9, 13,
    10, 11, 10, 13,
    11, 12, 11, 13,
    12, 13
  };

  // this is more of a test on this test
  ensure_equals(
    "number of edges in correct edge connectivity non-divisble by 2",
    correct_inpoed.size() % 2, 0 );

  // test if edge connectivity is the correct size
  ensure_equals(
    "number of edges in generated edge connectivity non-divisble by 2",
    inpoed.size() % 2, 0 );
  ensure_equals( "number of edges in edge connectivity incorrect",
                 inpoed.size(), correct_inpoed.size() );

  // this if edge connectivity correct
  ensure( "generatd edge connectivity incorrect", inpoed == correct_inpoed );
}

//! Generate and test edge connectivity for triangle-only mesh
template<> template<>
void DerivedData_object::test< 42 >() {
  set_test_name( "genInpoed for triangles" );

  // Mesh connectivity for simple triangle-only mesh
  std::vector< std::size_t > inpoel { 1,  9,  2,
                                      1,  4,  9,
                                      2,  9,  3,
                                      3,  9,  4,
                                      5,  6, 10,
                                      5, 10,  8,
                                      6,  7, 10,
                                      7,  8, 10,
                                      1,  2, 11,
                                      1, 11,  5,
                                      2,  6, 11,
                                      5, 11,  6,
                                      2,  3, 12,
                                      2, 12,  6,
                                      3,  7, 12,
                                      6, 12,  7,
                                      3,  4, 13,
                                      3, 13,  7,
                                      4,  8, 13,
                                      7, 13,  8,
                                      1, 14,  4,
                                      1,  5, 14,
                                      4, 14,  8,
                                      5,  8, 14 };

  // Shift node IDs to start from zero
  tk::shiftToZero( inpoel );

  // Generate edge connectivity
  auto inpoed = tk::genInpoed( inpoel, 3, tk::genEsup(inpoel,3) );

  // Generate correct solution for edge connectivity
  std::vector< std::size_t > correct_inpoed {
    0, 1, 0, 3, 0, 4, 0, 8, 0, 10, 0, 13,
    1, 2, 1, 5, 1, 8, 1, 10, 1, 11,
    2, 3, 2, 6, 2, 8, 2, 11, 2, 12,
    3, 7, 3, 8, 3, 12, 3, 13,
    4, 5, 4, 7, 4, 9, 4, 10, 4, 13,
    5, 6, 5, 9, 5, 10, 5, 11,
    6, 7, 6, 9, 6, 11, 6, 12,
    7, 9, 7, 12, 7, 13
  };

  // this is more of a test on this test
  ensure_equals(
    "number of edges in correct edge connectivity non-divisble by 2",
    correct_inpoed.size() % 2, 0 );

  // test if edge connectivity is the correct size
  ensure_equals(
    "number of edges in generated edge connectivity non-divisble by 2",
    inpoed.size() % 2, 0 );
  ensure_equals( "number of edges in edge connectivity incorrect",
                 inpoed.size(), correct_inpoed.size() );

  // this if edge connectivity correct
  ensure( "generatd edge connectivity incorrect", inpoed == correct_inpoed );
}

//! Attempt to generate edges of elements with empty connectivity
template<> template<>
void DerivedData_object::test< 43 >() {
  set_test_name( "genInedel throws with empty inpoel" );

  #ifdef NDEBUG        // exception only thrown in DEBUG mode
    skip( "in RELEASE mode, would yield floating point exception" );
  #else
  try {
    std::vector< std::size_t > inpoel { 0, 1, 2, 3 };
    std::vector< std::size_t > empty;
    tk::genInedel( empty, 4, tk::genInpoed(inpoel,4,tk::genEsup(inpoel,4)) );
    fail( "should throw exception in DEBUG mode" );
  }
  catch ( tk::Exception& ) {
    // exception thrown in DEBUG mode, test ok
  }
  #endif
}

//! Test genInedel if it throws on non-positive number of nodes per elements
template<> template<>
void DerivedData_object::test< 44 >() {
  set_test_name( "genInpoed throws on non-positive nnpe" );

  #ifdef NDEBUG        // exception only thrown in DEBUG mode
    skip( "in RELEASE mode, would yield floating point exception" );
  #else
  try {
    std::vector< std::size_t > inpoel { 0, 1, 2, 3 };
    tk::genInedel( inpoel, 0, tk::genInpoed(inpoel,4,tk::genEsup(inpoel,4)) );
    fail( "should throw exception in DEBUG mode" );
  }
  catch ( tk::Exception& ) {
    // exception thrown in DEBUG mode, test ok
  }
  #endif
}

//! \brief Test genInedel if it throws on non-tet or non-tri number of nodes per
//!   elements
template<> template<>
void DerivedData_object::test< 45 >() {
  set_test_name( "genInpoed throws on unsupported nnpe" );

  #ifdef NDEBUG        // exception only thrown in DEBUG mode
    skip( "in RELEASE mode, would yield floating point exception" );
  #else
  try {
    std::vector< std::size_t > inpoel { 0, 1, 2, 3 };
    tk::genInedel( inpoel, 5, tk::genInpoed(inpoel,4,tk::genEsup(inpoel,4)) );
    fail( "should throw exception in DEBUG mode" );
  }
  catch ( tk::Exception& ) {
    // exception thrown in DEBUG mode, test ok
  }
  #endif
}

//! Test genInedel if it throws with empty edge connectivity
template<> template<>
void DerivedData_object::test< 46 >() {
  set_test_name( "genInpoed throws with empty inpoed" );

  #ifdef NDEBUG        // exception only thrown in DEBUG mode
    skip( "in RELEASE mode, would yield segmentation fault" );
  #else
  try {
    std::vector< std::size_t > inpoel { 0, 1, 2, 3 };
    tk::genInedel( inpoel, 0, {} );
    fail( "should throw exception in DEBUG mode" );
  }
  catch ( tk::Exception& ) {
    // exception thrown, test ok
  }
  #endif
}

//! \brief Test genInedel if it throws on inpoel non-divisible by the number of
//!   nodes per elements
template<> template<>
void DerivedData_object::test< 47 >() {
  set_test_name( "genInedel throws on inpoel non-div nnpe" );

  #ifdef NDEBUG        // exception only thrown in DEBUG mode
    skip( "in RELEASE mode, would yield invalid read" );
  #else
  try {
    // Partial mesh mesh connectivity
    std::vector< std::size_t > inpoel { 12, 14,  9, 11,
                                        14,  4, 13 };
    tk::genInedel( inpoel, 4, tk::genInpoed(inpoel,4,tk::genEsup(inpoel,4)) );
    fail( "should throw exception in DEBUG mode" );
  }
  catch ( tk::Exception& ) {
    // exception thrown in DEBUG mode, test ok
  }
  #endif
}

//! Generate and test edges of elements for tetrahedron-only mesh
template<> template<>
void DerivedData_object::test< 48 >() {
  set_test_name( "genInedel for tetrahedra" );

  // mesh connectivity for simple tetrahedron-only mesh
  std::vector< std::size_t > inpoel { 12, 14,  9, 11,
                                      10, 14, 13, 12,
                                      14, 13, 12,  9,
                                      10, 14, 12, 11,
                                      1,  14,  5, 11,
                                      7,   6, 10, 12,
                                      14,  8,  5, 10,
                                      8,   7, 10, 13,
                                      7,  13,  3, 12,
                                      1,   4, 14,  9,
                                      13,  4,  3,  9,
                                      3,   2, 12,  9,
                                      4,   8, 14, 13,
                                      6,   5, 10, 11,
                                      1,   2,  9, 11,
                                      2,   6, 12, 11,
                                      6,  10, 12, 11,
                                      2,  12,  9, 11,
                                      5,  14, 10, 11,
                                      14,  8, 10, 13,
                                      13,  3, 12,  9,
                                      7,  10, 13, 12,
                                      14,  4, 13,  9,
                                      14,  1,  9, 11 };

  // Shift node IDs to start from zero
  tk::shiftToZero( inpoel );

  // Generate edges of elements
  auto inedel =
    tk::genInedel( inpoel, 4, tk::genInpoed(inpoel,4,tk::genEsup(inpoel,4)) );

  // Generate correct solution for edges of elements
  std::map< std::size_t, std::vector< std::size_t > > correct_inedel {
    { { 0 }, { 47, 36, 37, 39, 44, 45 } },
    { { 1 }, { 41, 42, 43, 48, 46, 47 } },
    { { 2 }, { 48, 46, 47, 37, 38, 39 } },
    { { 3 }, { 40, 41, 43, 47, 44, 45 } },
    { { 4 }, { 2, 4, 5, 23, 24, 45 } },
    { { 5 }, { 30, 31, 25, 26, 28, 41 } },
    { { 6 }, { 33, 35, 21, 22, 24, 43 } },
    { { 7 }, { 33, 34, 29, 30, 32, 42 } },
    { { 8 }, { 31, 32, 12, 14, 15, 46 } },
    { { 9 }, { 1, 3, 5, 17, 19, 39 } },
    { { 10 }, { 17, 18, 11, 13, 15, 38 } },
    { { 11 }, { 13, 14, 6, 8, 10, 37 } },
    { { 12 }, { 16, 18, 19, 34, 35, 48 } },
    { { 13 }, { 26, 27, 20, 22, 23, 40 } },
    { { 14 }, { 0, 3, 4, 8, 9, 36 } },
    { { 15 }, { 7, 9, 10, 27, 28, 44 } },
    { { 16 }, { 26, 27, 28, 40, 41, 44 } },
    { { 17 }, { 8, 9, 10, 36, 37, 44 } },
    { { 18 }, { 22, 23, 24, 40, 43, 45 } },
    { { 19 }, { 33, 34, 35, 42, 43, 48 } },
    { { 20 }, { 13, 14, 15, 46, 37, 38 } },
    { { 21 }, { 30, 31, 32, 41, 42, 46 } },
    { { 22 }, { 17, 18, 19, 48, 38, 39 } },
    { { 23 }, { 3, 4, 5, 36, 39, 45 } }
  };

  // find out number of elements from mesh connectivity
  auto nelem = inpoel.size()/4;

  // this is more of a test on this test
  ensure_equals( "number of elements in inedel incorrect",
                 nelem, correct_inedel.size() );

  // test generated derived data structure, edges of elements
  for (std::size_t e=0; e<nelem; ++e) {
    // extract element ids from generated edges of elements
    std::vector< std::size_t > edges;
    for (std::size_t i=0; i<6; ++i) edges.push_back( inedel[e*6+i] );
    // find correct edge ids of element e
    auto it = correct_inedel.find( e );
    // test if edge ids exist for element e
    ensure( "element id '" + std::to_string(e) + "' referred by inedel but not "
            "in correct inedel",
            it != correct_inedel.end() );
    // test if edge ids of element e are correct
    if (it != correct_inedel.end()) {
      ensure_equals( "number of edges of element " + std::to_string(e) +
                     " in generated inedel incorrect",
                     it->second.size(), 6 );
      ensure( "edge ids surrounding element '" + std::to_string(e) +
              "' incorrect", edges == it->second );
    }
  }
}

//! Generate and test edges of elements for triangle-only mesh
template<> template<>
void DerivedData_object::test< 49 >() {
  set_test_name( "genInedel for triangles" );

  // Mesh connectivity for simple triangle-only mesh
  std::vector< std::size_t > inpoel { 1,  9,  2,
                                      1,  4,  9,
                                      2,  9,  3,
                                      3,  9,  4,
                                      5,  6, 10,
                                      5, 10,  8,
                                      6,  7, 10,
                                      7,  8, 10,
                                      1,  2, 11,
                                      1, 11,  5,
                                      2,  6, 11,
                                      5, 11,  6,
                                      2,  3, 12,
                                      2, 12,  6,
                                      3,  7, 12,
                                      6, 12,  7,
                                      3,  4, 13,
                                      3, 13,  7,
                                      4,  8, 13,
                                      7, 13,  8,
                                      1, 14,  4,
                                      1,  5, 14,
                                      4, 14,  8,
                                      5,  8, 14 };

  // Shift node IDs to start from zero
  tk::shiftToZero( inpoel );

  auto inedel =
    tk::genInedel( inpoel, 3, tk::genInpoed(inpoel,3,tk::genEsup(inpoel,3)) );

  // Generate correct solution for edges of elements
  std::map< std::size_t, std::vector< std::size_t > > correct_inedel {
    { { 0 }, { 0, 3, 8 } },
    { { 1 }, { 1, 3, 17 } },
    { { 2 }, { 6, 8, 13 } },
    { { 3 }, { 11, 13, 17 } },
    { { 4 }, { 20, 22, 26 } },
    { { 5 }, { 21, 22, 33 } },
    { { 6 }, { 25, 26, 30 } },
    { { 7 }, { 29, 30, 33 } },
    { { 8 }, { 0, 4, 9 } },
    { { 9 }, { 2, 4, 23 } },
    { { 10 }, { 7, 9, 27 } },
    { { 11 }, { 20, 23, 27 } },
    { { 12 }, { 6, 10, 14 } },
    { { 13 }, { 7, 10, 28 } },
    { { 14 }, { 12, 14, 31 } },
    { { 15 }, { 25, 28, 31 } },
    { { 16 }, { 11, 15, 18 } },
    { { 17 }, { 12, 15, 32 } },
    { { 18 }, { 16, 18, 34 } },
    { { 19 }, { 29, 32, 34 } },
    { { 20 }, { 1, 5, 19 } },
    { { 21 }, { 2, 5, 24 } },
    { { 22 }, { 16, 19, 35 } },
    { { 23 }, { 21, 24, 35 } }
  };

  // find out number of elements from mesh connectivity
  auto nelem = inpoel.size()/3;

  // this is more of a test on this test
  ensure_equals( "number of elements in inedel incorrect",
                 nelem, correct_inedel.size() );

  // test generated derived data structure, edges of elements
  for (std::size_t e=0; e<nelem; ++e) {
    // extract element ids from generated edges of elements
    std::vector< std::size_t > edges;
    for (std::size_t i=0; i<3; ++i) edges.push_back( inedel[e*3+i] );
    // find correct edge ids of element e
    auto it = correct_inedel.find( e );
    // test if edge ids exist for element e
    ensure( "element id '" + std::to_string(e) + "' referred by inedel but not "
            "in correct inedel",
            it != correct_inedel.end() );
    // test if edge ids of element e are correct
    if (it != correct_inedel.end()) {
      ensure_equals( "number of edges of element " + std::to_string(e) +
                     " in generated inedel incorrect",
                     it->second.size(), 3 );
      ensure( "edge ids surrounding element '" + std::to_string(e) +
              "' incorrect", edges == it->second );
    }
  }
}

//! Attempt to generate elements surrounding edges with empty connectivity
template<> template<>
void DerivedData_object::test< 50 >() {
  set_test_name( "genEsued throws with empty inpoel" );

  #ifdef NDEBUG        // exception only thrown in DEBUG mode
    skip( "in RELEASE mode, would yield segmentation fault" );
  #else
  try {
    std::vector< std::size_t > inpoel { 0, 1, 2, 3 };
    std::vector< std::size_t > empty;
    tk::genEsued( empty, 4, tk::genEsup(inpoel,4) );
    fail( "should throw exception in DEBUG mode" );
  }
  catch ( tk::Exception& ) {
    // exception thrown in DEBUG mode, test ok
  }
  #endif
}

//! Test genEsued if it throws on non-positive number of nodes per elements
template<> template<>
void DerivedData_object::test< 51 >() {
  set_test_name( "genEsued throws on non-positive nnpe" );

  #ifdef NDEBUG        // exception only thrown in DEBUG mode
    skip( "in RELEASE mode, would yield floating point exception" );
  #else
  try {
    std::vector< std::size_t > inpoel { 0, 1, 2, 3 };
    tk::genEsued( inpoel, 0, tk::genEsup(inpoel,4) );
    fail( "should throw exception in DEBUG mode" );
  }
  catch ( tk::Exception& ) {
    // exception thrown in DEBUG mode, test ok
  }
  #endif
}

//! \brief Test genEsued if it throws on non-tet or non-tri number of nodes per
//!   elements
template<> template<>
void DerivedData_object::test< 52 >() {
  set_test_name( "genEsued throws on unsupported nnpe" );

  #ifdef NDEBUG        // exception only thrown in DEBUG mode
    skip( "in RELEASE mode, would yield floating point exception" );
  #else
  try {
    std::vector< std::size_t > inpoel { 0, 1, 2, 3 };
    tk::genEsued( inpoel, 5, tk::genEsup(inpoel,4) );
    fail( "should throw exception in DEBUG mode" );
  }
  catch ( tk::Exception& ) {
    // exception thrown in DEBUG mode, test ok
  }
  #endif
}

//! Test genEsued if it throws with empty element surrounding points . first
template<> template<>
void DerivedData_object::test< 53 >() {
  set_test_name( "genEsued throws with empty esup.first" );

  #ifdef NDEBUG        // exception only thrown in DEBUG mode
    skip( "in RELEASE mode, would yield segmentation fault" );
  #else
  try {
    std::vector< std::size_t > inpoel { 0, 1, 2, 3 };
    tk::genEsued( inpoel, 4, {} );
    fail( "should throw exception in DEBUG mode" );
  }
  catch ( tk::Exception& ) {
    // exception thrown, test ok
  }
  #endif
}

//! Test genEsued if it throws with empty element surrounding points . second
template<> template<>
void DerivedData_object::test< 54 >() {
  set_test_name( "genEsued throws with empty esup.second" );

  #ifdef NDEBUG        // exception only thrown in DEBUG mode
    skip( "in RELEASE mode, would yield segmentation fault" );
  #else
  try {
    std::vector< std::size_t > inpoel { 0, 1, 2, 3 };
    tk::genEsued( inpoel, 4, {{1},{}} );
    fail( "should throw exception in DEBUG mode" );
  }
  catch ( tk::Exception& ) {
    // exception thrown, test ok
  }
  #endif
}

//! \brief Test genEsued if it throws on inpoel non-divisible by the number of
//!   nodes per elements
template<> template<>
void DerivedData_object::test< 55 >() {
  set_test_name( "genEsued throws on inpoel non-div nnpe" );

  #ifdef NDEBUG        // exception only thrown in DEBUG mode
    skip( "in RELEASE mode, would yield invalid read" );
  #else
  try {
    // Partial mesh mesh connectivity
    std::vector< std::size_t > inpoel { 12, 14,  9, 11,
                                        14,  4, 13 };
    tk::genEsued( inpoel, 4, tk::genEsup(inpoel,4) );
    fail( "should throw exception in DEBUG mode" );
  }
  catch ( tk::Exception& ) {
    // exception thrown in DEBUG mode, test ok
  }
  #endif
}

//! Generate and test elements surrounding edges for tetrahedron-only mesh
template<> template<>
void DerivedData_object::test< 56 >() {
  set_test_name( "genEsued for tetrahedra" );

  // mesh connectivity for simple tetrahedron-only mesh
  std::vector< std::size_t > inpoel { 12, 14,  9, 11,
                                      10, 14, 13, 12,
                                      14, 13, 12,  9,
                                      10, 14, 12, 11,
                                      1,  14,  5, 11,
                                      7,   6, 10, 12,
                                      14,  8,  5, 10,
                                      8,   7, 10, 13,
                                      7,  13,  3, 12,
                                      1,   4, 14,  9,
                                      13,  4,  3,  9,
                                      3,   2, 12,  9,
                                      4,   8, 14, 13,
                                      6,   5, 10, 11,
                                      1,   2,  9, 11,
                                      2,   6, 12, 11,
                                      6,  10, 12, 11,
                                      2,  12,  9, 11,
                                      5,  14, 10, 11,
                                      14,  8, 10, 13,
                                      13,  3, 12,  9,
                                      7,  10, 13, 12,
                                      14,  4, 13,  9,
                                      14,  1,  9, 11 };

  // Shift node IDs to start from zero
  tk::shiftToZero( inpoel );

  // Generate edges surrounding points
  auto esup = tk::genEsup( inpoel, 4 );
  auto esued = tk::genEsued( inpoel, 4, esup );

  auto& esued1 = esued.first;
  auto& esued2 = esued.second;

  // Generate correct solution for elements surrounding edges
  std::set< std::vector< std::size_t > > correct_esued {
    { 4, 9, 23 },
    { 4 },
    { 4, 14, 23 },
    { 9 },
    { 9, 14, 23 },
    { 14 },
    { 11 },
    { 11, 15, 17 },
    { 11, 14, 17 },
    { 14, 15, 17 },
    { 15 },
    { 8 },
    { 8, 10, 20 },
    { 8, 11, 20 },
    { 10 },
    { 10, 11, 20 },
    { 9, 12, 22 },
    { 9, 10, 22 },
    { 10, 12, 22 },
    { 12 },
    { 4, 6, 18 },
    { 4, 13, 18 },
    { 6 },
    { 6, 13, 18 },
    { 13 },
    { 5 },
    { 5, 13, 16 },
    { 5, 15, 16 },
    { 13, 15, 16 },
    { 5, 7, 21 },
    { 5, 8, 21 },
    { 7 },
    { 7, 8, 21 },
    { 6, 12, 19 },
    { 6, 7, 19 },
    { 7, 12, 19 },
    { 0, 2, 11, 17, 20 },
    { 0, 2, 9, 22, 23 },
    { 0, 14, 17, 23 },
    { 2, 10, 20, 22 },
    { 1, 3, 6, 18, 19 },
    { 1, 7, 19, 21 },
    { 1, 3, 5, 16, 21 },
    { 3, 13, 16, 18 },
    { 0, 3, 15, 16, 17 },
    { 0, 3, 4, 18, 23 },
    { 0, 1, 2, 3 },
    { 1, 2, 8, 20, 21 },
    { 1, 2, 12, 19, 22 }
  };

  // find out number of edges in mesh
  auto nedge = tk::genInpoed(inpoel,4,esup).size()/2;

  // this is more of a test on this test
  ensure_equals( "number of edges in esued incorrect",
                 nedge, correct_esued.size() );

  // Test generated derived data structure, elements surrounding edges
  for (std::size_t e=0; e<nedge; ++e) {
    // extract element list generated for edge e
    std::vector< std::size_t > elements;
    for (auto i=esued2[e]+1; i<=esued2[e+1]; ++i) elements.push_back(esued1[i]);
    // store element list as string to output it in case test fails
    std::stringstream ss;
    for (auto i : elements) ss << i << " ";
    // attempt to find element list in correct esued
    auto it = correct_esued.find( elements );
    // test if element list can be found among the correct ones
    ensure( "element list { " + ss.str() + "} surrounding edge '" +
            std::to_string(e) + "' generated into esued but not in correct "
            "esued",
            it != correct_esued.end() );
    // remove element list just tested from correct esued, this ensures that the
    // generated esued does not contain edges whose element lists would be
    // exactly the same, as later tests in this loop would fail in that case
    correct_esued.erase( elements );
  }
}

//! Generate and test elements surrounding edges for triangle-only mesh
template<> template<>
void DerivedData_object::test< 57 >() {
  set_test_name( "genEsued for triangles" );

  // Mesh connectivity for simple triangle-only mesh
  std::vector< std::size_t > inpoel { 1,  9,  2,
                                      1,  4,  9,
                                      2,  9,  3,
                                      3,  9,  4,
                                      5,  6, 10,
                                      5, 10,  8,
                                      6,  7, 10,
                                      7,  8, 10,
                                      1,  2, 11,
                                      1, 11,  5,
                                      2,  6, 11,
                                      5, 11,  6,
                                      2,  3, 12,
                                      2, 12,  6,
                                      3,  7, 12,
                                      6, 12,  7,
                                      3,  4, 13,
                                      3, 13,  7,
                                      4,  8, 13,
                                      7, 13,  8,
                                      1, 14,  4,
                                      1,  5, 14,
                                      4, 14,  8,
                                      5,  8, 14 };

  // Shift node IDs to start from zero
  tk::shiftToZero( inpoel );

  // Generate edges surrounding points
  auto esup = tk::genEsup( inpoel, 3 );
  auto esued = tk::genEsued( inpoel, 3, esup );

  auto& esued1 = esued.first;
  auto& esued2 = esued.second;

  // Generate correct solution for elements surrounding edges
  std::set< std::vector< std::size_t > > correct_esued {
    { 0, 1 },
    { 0, 8 },
    { 1, 20 },
    { 8, 9 },
    { 9, 21 },
    { 20, 21 },
    { 0, 2 },
    { 2, 12 },
    { 8, 10 },
    { 10, 13 },
    { 12, 13 },
    { 2, 3 },
    { 3, 16 },
    { 12, 14 },
    { 14, 17 },
    { 16, 17 },
    { 1, 3 },
    { 16, 18 },
    { 18, 22 },
    { 20, 22 },
    { 4, 11 },
    { 4, 5 },
    { 5, 23 },
    { 9, 11 },
    { 21, 23 },
    { 4, 6 },
    { 6, 15 },
    { 10, 11 },
    { 13, 15 },
    { 6, 7 },
    { 7, 19 },
    { 14, 15 },
    { 17, 19 },
    { 5, 7 },
    { 18, 19 },
    { 22, 23 }
  };

  // find out number of edges in mesh
  auto nedge = tk::genInpoed(inpoel,3,esup).size()/2;

  // this is more of a test on this test
  ensure_equals( "number of edges in esued incorrect",
                 nedge, correct_esued.size() );

  // Test generated derived data structure, elements surrounding edges
  for (std::size_t e=0; e<nedge; ++e) {
    // extract element list generated for edge e
    std::vector< std::size_t > elements;
    for (auto i=esued2[e]+1; i<=esued2[e+1]; ++i) elements.push_back(esued1[i]);
    // store element list as string to output it in case test fails
    std::stringstream ss;
    for (auto i : elements) ss << i << " ";
    // attempt to find element list in correct esued
    auto it = correct_esued.find( elements );
    // test if element list can be found among the correct ones
    ensure( "element list { " + ss.str() + "} surrounding edge '" +
            std::to_string(e) + "' generated into esued but not in correct "
            "esued",
            it != correct_esued.end() );
    // remove element list just tested from correct esued, this ensures that the
    // generated esued does not contain edges whose element lists would be
    // exactly the same, as later tests in this loop would fail in that case
    correct_esued.erase( elements );
  }
}

//! Generate and test face-data structures for tet-only mesh
template<> template<>
void DerivedData_object::test< 58 >() {
  set_test_name( "genEsuf for tetrahedra" );

  // Mesh connectivity for simple tetrahedron-only mesh
  std::vector< std::size_t > inpoel { 12,  9,  1, 24,
                                       1, 12, 24, 20,
                                      12, 24, 20, 23,
                                      24, 20, 23, 13,
                                      20, 23, 13,  5,
                                      23, 13,  5, 16,
                                      23, 24, 13, 27,
                                      12, 24, 23, 28,
                                      12,  9, 24, 28,
                                      23, 13, 16, 27,
                                      24, 23, 28, 27,
                                      23, 12, 28, 19,
                                       9, 24, 28, 29,
                                      24, 13, 27, 17,
                                      16, 23, 27, 30,
                                      12,  9, 28, 21,
                                      13, 16, 27, 22,
                                       9, 24, 29, 17,
                                      16, 23, 30, 19,
                                      23, 28, 27, 30,
                                      28, 24, 27, 29,
                                      28, 23, 19, 30,
                                      27, 24, 17, 29,
                                      12, 28, 19, 21,
                                      13, 27, 17,  6,
                                       9, 28, 21, 29,
                                      27, 16, 30, 22,
                                      13, 27,  6, 14,
                                      19, 12, 21,  4,
                                      21,  9, 29, 10,
                                      29,  9, 17,  2,
                                      29,  9,  2, 10,
                                      30, 16, 19,  8,
                                      30, 16,  8, 15,
                                      27, 13, 22, 14,
                                      16, 30, 22, 15,
                                      28, 27, 30, 31,
                                      27, 28, 29, 31,
                                      28, 19, 21, 25,
                                      17, 27, 29, 26,
                                      28, 21, 29, 31,
                                      19, 28, 30, 25,
                                      27, 17,  6, 14,
                                      21, 19,  4, 25,
                                      19, 30,  8, 15,
                                      17, 29,  2, 10,
                                      30, 27, 22, 31,
                                      21, 28, 25, 31,
                                      28, 30, 25, 31,
                                      27, 17, 14, 26,
                                       4, 21, 25, 11,
                                      29, 27, 31, 26,
                                      30, 19, 25, 15,
                                      29, 21, 10, 31,
                                      17, 29, 10, 26,
                                      22, 27, 14, 31,
                                      30, 22, 15, 31,
                                      27, 14, 31, 26,
                                      21, 25, 11, 31,
                                      25, 30, 15, 31,
                                      21, 10, 31, 11,
                                      10, 29, 31, 26,
                                      22, 15, 31,  7,
                                      14, 22, 31,  7,
                                      15, 25, 31, 18,
                                      25, 11, 31, 18,
                                      10, 31, 11,  3,
                                      31, 10, 26, 18,
                                      14, 31, 26,  7,
                                      15, 31,  7, 18,
                                      11, 31, 18,  3,
                                      31, 10, 18,  3,
                                      31, 26,  7, 18 };

  // boundary elements for this mesh
  std::vector< std::size_t > belem {
    { 1,
      1,
      2,
      2,
      3,
      4,
      5,
      5,
      6,
      6,
     12,
     14,
     16,
     17,
     18,
     19,
     25,
     28,
     29,
     29,
     30,
     31,
     32,
     33,
     34,
     35,
     36,
     43,
     44,
     45,
     46,
     50,
     51,
     51,
     53,
     55,
     61,
     63,
     64,
     65,
     66,
     67,
     68,
     69,
     70,
     71,
     72,
     73 } };

  // Shift elem IDs to start from zero
  tk::shiftToZero( belem );

  // Shift node IDs to start from zero
  tk::shiftToZero( inpoel );

  // Generate elements surrounding elements
  auto esuelTet = tk::genEsuelTet( inpoel,
                                   tk::genEsup(inpoel, 4) );

  // Generate number of internal and physical-boundary faces
  std::size_t nbfac(48);
  auto nipfac = tk::genNipfac(4, nbfac, esuelTet);

  // Generate esuf
  auto esuf = tk::genEsuf(4, nipfac, nbfac, belem, esuelTet);

  // this is more of a test on this test
  ensure_equals( "total number of elems is incorrect",
                 esuelTet.size()/4, 73 );
  ensure_equals( "total number of faces is incorrect",
                 nipfac, 170 );
  ensure_equals( "number of boundary faces is incorrect",
                 nbfac, 48 );

  // Generate correct solution for elements surrounding faces
  std::vector< int > correct_esuf { 1,  0,
                                    1,  0,
                                    2,  0,
                                    2,  0,
                                    3,  0,
                                    4,  0,
                                    5,  0,
                                    5,  0,
                                    6,  0,
                                    6,  0,
                                   12,  0,
                                   14,  0,
                                   16,  0,
                                   17,  0,
                                   18,  0,
                                   19,  0,
                                   25,  0,
                                   28,  0,
                                   29,  0,
                                   29,  0,
                                   30,  0,
                                   31,  0,
                                   32,  0,
                                   33,  0,
                                   34,  0,
                                   35,  0,
                                   36,  0,
                                   43,  0,
                                   44,  0,
                                   45,  0,
                                   46,  0,
                                   50,  0,
                                   51,  0,
                                   51,  0,
                                   53,  0,
                                   55,  0,
                                   61,  0,
                                   63,  0,
                                   64,  0,
                                   65,  0,
                                   66,  0,
                                   67,  0,
                                   68,  0,
                                   69,  0,
                                   70,  0,
                                   71,  0,
                                   72,  0,
                                   73,  0,
                                    1,  2,
                                    1,  9,
                                    2,  3,
                                    3,  4,
                                    3,  8,
                                    4,  5,
                                    4,  7,
                                    5,  6,
                                    6, 10,
                                    7, 14,
                                    7, 10,
                                    7, 11,
                                    8, 11,
                                    8, 12,
                                    8,  9,
                                    9, 13,
                                    9, 16,
                                   10, 17,
                                   10, 15,
                                   11, 20,
                                   11, 21,
                                   12, 24,
                                   12, 22,
                                   13, 21,
                                   13, 26,
                                   13, 18,
                                   14, 25,
                                   14, 23,
                                   15, 20,
                                   15, 27,
                                   15, 19,
                                   16, 26,
                                   16, 24,
                                   17, 27,
                                   17, 35,
                                   18, 23,
                                   18, 31,
                                   19, 22,
                                   19, 33,
                                   20, 37,
                                   20, 22,
                                   21, 23,
                                   21, 38,
                                   22, 42,
                                   23, 40,
                                   24, 39,
                                   24, 29,
                                   25, 43,
                                   25, 28,
                                   26, 41,
                                   26, 30,
                                   27, 36,
                                   27, 47,
                                   28, 43,
                                   28, 35,
                                   29, 44,
                                   30, 32,
                                   30, 54,
                                   31, 46,
                                   31, 32,
                                   32, 46,
                                   33, 45,
                                   33, 34,
                                   34, 45,
                                   34, 36,
                                   35, 56,
                                   36, 57,
                                   37, 47,
                                   37, 49,
                                   37, 38,
                                   38, 41,
                                   38, 52,
                                   39, 44,
                                   39, 48,
                                   39, 42,
                                   40, 52,
                                   40, 55,
                                   40, 50,
                                   41, 54,
                                   41, 48,
                                   42, 49,
                                   42, 53,
                                   43, 50,
                                   44, 51,
                                   45, 53,
                                   46, 55,
                                   47, 56,
                                   47, 57,
                                   48, 49,
                                   48, 59,
                                   49, 60,
                                   50, 58,
                                   51, 59,
                                   52, 58,
                                   52, 62,
                                   53, 60,
                                   54, 61,
                                   54, 62,
                                   55, 62,
                                   56, 58,
                                   56, 64,
                                   57, 63,
                                   57, 60,
                                   58, 69,
                                   59, 66,
                                   59, 61,
                                   60, 65,
                                   61, 67,
                                   62, 68,
                                   63, 70,
                                   63, 64,
                                   64, 69,
                                   65, 66,
                                   65, 70,
                                   66, 71,
                                   67, 71,
                                   67, 72,
                                   68, 73,
                                   68, 72,
                                   69, 73,
                                   70, 73,
                                   71, 72 };

  ensure_equals( "total number of entries in esuf is incorrect",
                 esuf.size(), correct_esuf.size() );

  for(std::size_t i=0 ; i<esuf.size(); ++i)
  {
          ensure_equals("incorrect entry " + std::to_string(i) + " in esuf",
                          esuf[i], correct_esuf[i]-1);
  }
}

//! Generate and test face-node connectivities for tet-only mesh
template<> template<>
void DerivedData_object::test< 59 >() {
  set_test_name( "genInpofa for tetrahedra" );

  // Mesh connectivity for simple tetrahedron-only mesh
  std::vector< std::size_t > inpoel { 12,  9,  1, 24,
                                       1, 12, 24, 20,
                                      12, 24, 20, 23,
                                      24, 20, 23, 13,
                                      20, 23, 13,  5,
                                      23, 13,  5, 16,
                                      23, 24, 13, 27,
                                      12, 24, 23, 28,
                                      12,  9, 24, 28,
                                      23, 13, 16, 27,
                                      24, 23, 28, 27,
                                      23, 12, 28, 19,
                                       9, 24, 28, 29,
                                      24, 13, 27, 17,
                                      16, 23, 27, 30,
                                      12,  9, 28, 21,
                                      13, 16, 27, 22,
                                       9, 24, 29, 17,
                                      16, 23, 30, 19,
                                      23, 28, 27, 30,
                                      28, 24, 27, 29,
                                      28, 23, 19, 30,
                                      27, 24, 17, 29,
                                      12, 28, 19, 21,
                                      13, 27, 17,  6,
                                       9, 28, 21, 29,
                                      27, 16, 30, 22,
                                      13, 27,  6, 14,
                                      19, 12, 21,  4,
                                      21,  9, 29, 10,
                                      29,  9, 17,  2,
                                      29,  9,  2, 10,
                                      30, 16, 19,  8,
                                      30, 16,  8, 15,
                                      27, 13, 22, 14,
                                      16, 30, 22, 15,
                                      28, 27, 30, 31,
                                      27, 28, 29, 31,
                                      28, 19, 21, 25,
                                      17, 27, 29, 26,
                                      28, 21, 29, 31,
                                      19, 28, 30, 25,
                                      27, 17,  6, 14,
                                      21, 19,  4, 25,
                                      19, 30,  8, 15,
                                      17, 29,  2, 10,
                                      30, 27, 22, 31,
                                      21, 28, 25, 31,
                                      28, 30, 25, 31,
                                      27, 17, 14, 26,
                                       4, 21, 25, 11,
                                      29, 27, 31, 26,
                                      30, 19, 25, 15,
                                      29, 21, 10, 31,
                                      17, 29, 10, 26,
                                      22, 27, 14, 31,
                                      30, 22, 15, 31,
                                      27, 14, 31, 26,
                                      21, 25, 11, 31,
                                      25, 30, 15, 31,
                                      21, 10, 31, 11,
                                      10, 29, 31, 26,
                                      22, 15, 31,  7,
                                      14, 22, 31,  7,
                                      15, 25, 31, 18,
                                      25, 11, 31, 18,
                                      10, 31, 11,  3,
                                      31, 10, 26, 18,
                                      14, 31, 26,  7,
                                      15, 31,  7, 18,
                                      11, 31, 18,  3,
                                      31, 10, 18,  3,
                                      31, 26,  7, 18 };

  // Shift node IDs to start from zero
  tk::shiftToZero( inpoel );

  // Generate elements surrounding elements
  auto esuelTet = tk::genEsuelTet( inpoel,
                                    tk::genEsup(inpoel, 4) );

  // Generate number of internal and physical-boundary faces
  std::size_t nbfac(48);
  auto nipfac = tk::genNipfac(4, nbfac, esuelTet);

  std::map< int, std::vector< std::size_t > > bface {
          { { 0 }, {0,
                    1,
                    2,
                    3,
                    4,
                    5,
                    6,
                    7,
                    8,
                    9,
                    10,
                    11,
                    12,
                    13,
                    14,
                    15,
                    16,
                    17,
                    18,
                    19,
                    20,
                    21,
                    22,
                    23,
                    24,
                    25,
                    26,
                    27,
                    28,
                    29,
                    30,
                    31,
                    32,
                    33,
                    34,
                    35,
                    36,
                    37,
                    38,
                    39,
                    40,
                    41, 
                    42,
                    43,
                    44,
                    45,
                    46,
                    47 } } 
  };

  // Read boundary face-node connectivity
  std::vector< std::size_t > triinpoel { 24,  1,  9,
                                          9,  1, 12,
                                         20,  1, 24,
                                         12,  1, 20,
                                         23, 12, 20,
                                         20, 24, 13,
                                          5, 20, 13,
                                         23, 20,  5,
                                         16,  5, 13,
                                         16, 23,  5,
                                         12, 23, 19,
                                         13, 24, 17,
                                          9, 12, 21,
                                         16, 13, 22,
                                         24,  9, 17,
                                         23, 16, 19,
                                          6, 13, 17,
                                         14, 13,  6,
                                          4, 21, 12,
                                         12, 19,  4,
                                          9, 21, 10,
                                          2, 17,  9,
                                         10,  2,  9,
                                          8, 19, 16,
                                         15,  8, 16,
                                         14, 22, 13,
                                         15, 16, 22,
                                         14,  6, 17,
                                         25,  4, 19,
                                         15, 19,  8,
                                         10, 17,  2,
                                         26, 14, 17,
                                         11,  4, 25,
                                         21,  4, 11,
                                         15, 25, 19,
                                         26, 17, 10,
                                         10, 21, 11,
                                         15, 22,  7,
                                         22, 14,  7,
                                         25, 15, 18,
                                         11, 25, 18,
                                          3, 10, 11,
                                         18, 26, 10,
                                          7, 14, 26,
                                         18, 15,  7,
                                          3, 11, 18,
                                          3, 18, 10,
                                         18,  7, 26 };

  // Shift node IDs to start from zero
  tk::shiftToZero( triinpoel );

  // Generate inpofa
  auto inpofa = tk::genInpofaTet( nipfac, nbfac, inpoel, triinpoel, esuelTet );

  // Generate correct solution for elements surrounding faces
  std::vector< int > correct_inpofa {  24,  1,  9,
                                        9,  1, 12,
                                       20,  1, 24,
                                       12,  1, 20,
                                       23, 12, 20,
                                       20, 24, 13,
                                        5, 20, 13,
                                       23, 20,  5,
                                       16,  5, 13,
                                       16, 23,  5,
                                       12, 23, 19,
                                       13, 24, 17,
                                        9, 12, 21,
                                       16, 13, 22,
                                       24,  9, 17,
                                       23, 16, 19,
                                        6, 13, 17,
                                       14, 13,  6,
                                        4, 21, 12,
                                       12, 19,  4,
                                        9, 21, 10,
                                        2, 17,  9,
                                       10,  2,  9,
                                        8, 19, 16,
                                       15,  8, 16,
                                       14, 22, 13,
                                       15, 16, 22,
                                       14,  6, 17,
                                       25,  4, 19,
                                       15, 19,  8,
                                       10, 17,  2,
                                       26, 14, 17,
                                       11,  4, 25,
                                       21,  4, 11,
                                       15, 25, 19,
                                       26, 17, 10,
                                       10, 21, 11,
                                       15, 22,  7,
                                       22, 14,  7,
                                       25, 15, 18,
                                       11, 25, 18,
                                        3, 10, 11,
                                       18, 26, 10,
                                        7, 14, 26,
                                       18, 15,  7,
                                        3, 11, 18,
                                        3, 18, 10,
                                       18,  7, 26,
                                        1, 12, 24,
                                       24, 12,  9,
                                       12, 24, 20,
                                       24, 20, 23,
                                       23, 12, 24,
                                       20, 23, 13,
                                       23, 24, 13,
                                       23, 13,  5,
                                       16, 23, 13,
                                       24, 13, 27,
                                       13, 23, 27,
                                       27, 23, 24,
                                       24, 23, 28,
                                       23, 12, 28,
                                       28, 12, 24,
                                        9, 24, 28,
                                       28, 12,  9,
                                       13, 16, 27,
                                       16, 23, 27,
                                       23, 28, 27,
                                       28, 24, 27,
                                       12, 28, 19,
                                       28, 23, 19,
                                       24, 28, 29,
                                       28,  9, 29,
                                       29,  9, 24,
                                       13, 27, 17,
                                       27, 24, 17,
                                       23, 27, 30,
                                       27, 16, 30,
                                       30, 16, 23,
                                        9, 28, 21,
                                       28, 12, 21,
                                       16, 27, 22,
                                       27, 13, 22,
                                       24, 29, 17,
                                       29,  9, 17,
                                       23, 30, 19,
                                       30, 16, 19,
                                       28, 27, 30,
                                       30, 23, 28,
                                       24, 27, 29,
                                       27, 28, 29,
                                       19, 28, 30,
                                       17, 27, 29,
                                       28, 19, 21,
                                       19, 12, 21,
                                       27, 17,  6,
                                        6, 13, 27,
                                       28, 21, 29,
                                       21,  9, 29,
                                       16, 30, 22,
                                       30, 27, 22,
                                       27,  6, 14,
                                       14, 13, 27,
                                       21, 19,  4,
                                        9, 29, 10,
                                       29, 21, 10,
                                       17, 29,  2,
                                        2, 29,  9,
                                        2, 29, 10,
                                       19, 30,  8,
                                        8, 30, 16,
                                        8, 30, 15,
                                       15, 30, 16,
                                       22, 27, 14,
                                       30, 22, 15,
                                       27, 30, 31,
                                       30, 28, 31,
                                       31, 28, 27,
                                       28, 29, 31,
                                       29, 27, 31,
                                       19, 21, 25,
                                       21, 28, 25,
                                       25, 28, 19,
                                       27, 29, 26,
                                       29, 17, 26,
                                       26, 17, 27,
                                       21, 29, 31,
                                       31, 28, 21,
                                       28, 30, 25,
                                       30, 19, 25,
                                       14, 27, 17,
                                        4, 21, 25,
                                       15, 19, 30,
                                       10, 17, 29,
                                       27, 22, 31,
                                       22, 30, 31,
                                       28, 25, 31,
                                       25, 21, 31,
                                       30, 25, 31,
                                       14, 27, 26,
                                       21, 25, 11,
                                       27, 31, 26,
                                       31, 29, 26,
                                       25, 30, 15,
                                       21, 10, 31,
                                       10, 29, 31,
                                       29, 10, 26,
                                       27, 14, 31,
                                       14, 22, 31,
                                       22, 15, 31,
                                       15, 30, 31,
                                       14, 31, 26,
                                       25, 11, 31,
                                       11, 21, 31,
                                       15, 25, 31,
                                       10, 31, 11,
                                       31, 10, 26,
                                       15, 31,  7,
                                       31, 22,  7,
                                       31, 14,  7,
                                       25, 31, 18,
                                       31, 15, 18,
                                       11, 31, 18,
                                       31, 11,  3,
                                        3, 10, 31,
                                       26, 31, 18,
                                       18, 31, 10,
                                       31, 26,  7,
                                       31,  7, 18,
                                       31, 18,  3 };

  ensure_equals( "total number of entries in inpofa is incorrect",
                 inpofa.size(), correct_inpofa.size() );

  for(std::size_t i=0 ; i<inpofa.size(); ++i)
  {
          ensure_equals("incorrect entry " + std::to_string(i) + " in inpofa",
                          inpofa[i], correct_inpofa[i]-1);
  }
}

<<<<<<< HEAD
=======
//! Generate and test boundary-element vector for tet-only mesh
template<> template<>
void DerivedData_object::test< 68 >() {
  set_test_name( "genBelemTet for tetrahedra" );

  std::map< int, std::vector< std::size_t > > bface;

  // Create unstructured-mesh object to read into
  tk::UnsMesh inmesh;
  // Read in mesh from file
  std::string infile( tk::regression_dir() +
                      "/meshconv/gmsh_output/box_24_ss1.exo" );
  tk::ExodusIIMeshReader er( infile );
  std::map< int, std::vector< std::size_t > > faceid;
  er.readSidesetFaces( bface, faceid );

  auto nbfac = tk::sumvalsize(bface);

  // Test if the number of boundary faces is correct
  ensure_equals( "total number of boundary faces incorrect",
                 nbfac, 24 );

  // Mesh connectivity for simple tetrahedron-only mesh
  std::vector< std::size_t > inpoel { 12, 14,  9, 11,
                                      10, 14, 13, 12,
                                      14, 13, 12,  9,
                                      10, 14, 12, 11,
                                       1, 14,  5, 11,
                                       7,  6, 10, 12,
                                      14,  8,  5, 10,
                                       8,  7, 10, 13,
                                       7, 13,  3, 12,
                                       1,  4, 14,  9,
                                      13,  4,  3,  9,
                                       3,  2, 12,  9,
                                       4,  8, 14, 13,
                                       6,  5, 10, 11,
                                       1,  2,  9, 11,
                                       2,  6, 12, 11,
                                       6, 10, 12, 11,
                                       2, 12,  9, 11,
                                       5, 14, 10, 11,
                                      14,  8, 10, 13,
                                      13,  3, 12,  9,
                                       7, 10, 13, 12,
                                      14,  4, 13,  9,
                                      14,  1,  9, 11 };

  // Boundary-face node connectivity
  std::vector< std::size_t > triinpoel {  2,  9,  3,
                                          1,  9,  2,
                                          3,  9,  4,
                                          1,  4,  9,
                                          7, 10,  6,
                                          6, 10,  5,
                                          8, 10,  7,
                                         10,  8,  5,
                                          6, 11,  2,
                                          2, 11,  1,
                                         11,  6,  5,
                                         11,  5,  1,
                                          3, 12,  2,
                                         12,  6,  2,
                                          7, 12,  3,
                                         12,  7,  6,
                                         13,  7,  3,
                                          4, 13,  3,
                                         13,  8,  7,
                                          8, 13,  4,
                                          5,  8, 14,
                                          1,  5, 14,
                                          4, 14,  8,
                                          1, 14,  4 };

  // Correct boundary elements
  std::vector< std::size_t > correct_belem{ 12,
                                            15,
                                            11,
                                            10,
                                             6,
                                            14,
                                             8,
                                             7,
                                            16,
                                            15,
                                            14,
                                             5,
                                            12,
                                            16,
                                             9,
                                             6,
                                             9,
                                            11,
                                             8,
                                            13,
                                             7,
                                             5,
                                            13,
                                            10 };

  // Shift node IDs to start from zero
  tk::shiftToZero( inpoel );
  tk::shiftToZero( triinpoel );

  auto esup = tk::genEsup( inpoel, 4 );
  auto esuel = tk::genEsuelTet( inpoel, esup );
  auto nipfac = tk::genNipfac( 4, nbfac, esuel );
  auto inpofa = tk::genInpofaTet( nipfac, nbfac, inpoel, triinpoel, esuel );
  auto belem = tk::genBelemTet( nbfac, inpofa, esup );

  ensure_equals( "total number of entries in belem is incorrect",
                 belem.size(), correct_belem.size() );

  for(std::size_t i=0 ; i<belem.size(); ++i)
  {
    ensure_equals("incorrect entry " + std::to_string(i) + " in belem",
                    belem[i], correct_belem[i]-1);
  }
}

>>>>>>> 47bf31d8
//! Generate and test face-geometry vector for a single tetrahedron
template<> template<>
void DerivedData_object::test< 60 >() {
  set_test_name( "Face-geometry (genGeoFaceTri) for a tetrahedron" );

  // total number of faces
  std::size_t nipfac(4);

  // coordinates of tetrahedron vertices
  tk::UnsMesh::Coords coord {{ {1.0, 0.0, 0.0, 0.0},
                               {0.0, 0.0, 1.0, 0.0},
                               {0.0, 0.0, 0.0, 1.0} }};

  // face-node connectivity
  std::vector< std::size_t > inpofa { 0, 1, 2,
                                      0, 3, 1,
                                      1, 3, 2,
                                      2, 3, 0 };

  // get face-geometries
  auto geoFace = tk::genGeoFaceTri( nipfac, inpofa, coord );

  // correct face-areas
  std::vector< tk::real > correct_farea { 0.5, 0.5, 0.5, 0.8660254037844389 };

  // correct face-normals
  std::array< std::vector< tk::real >, 3 > correct_fnorm {{
                                       { 0.0,  0.0, -1.0, 1.0/sqrt(3.0)},
                                       { 0.0, -1.0,  0.0, 1.0/sqrt(3.0)},
                                       {-1.0,  0.0,  0.0, 1.0/sqrt(3.0)},
                                       }};

  // correct face-centroids
  tk::UnsMesh::Coords correct_fcent {{ {1.0/3.0, 1.0/3.0, 0.0,     1.0/3.0},
                                       {1.0/3.0, 0.0,     1.0/3.0, 1.0/3.0},
                                       {0.0,     1.0/3.0, 1.0/3.0, 1.0/3.0} }};

  tk::real prec = std::numeric_limits< tk::real >::epsilon();

  for(std::size_t f=0 ; f<nipfac; ++f)
  {
    ensure_equals("incorrect entry " + std::to_string(f) + " in geoFace-area",
                    geoFace(f,0,0), correct_farea[f], prec);

    ensure_equals("incorrect entry " + std::to_string(f) + " in geoFace-nx",
                    geoFace(f,1,0), correct_fnorm[0][f], prec);

    ensure_equals("incorrect entry " + std::to_string(f) + " in geoFace-ny",
                    geoFace(f,2,0), correct_fnorm[1][f], prec);

    ensure_equals("incorrect entry " + std::to_string(f) + " in geoFace-nz",
                    geoFace(f,3,0), correct_fnorm[2][f], prec);

    ensure_equals("incorrect entry " + std::to_string(f) + " in geoFace-cx",
                    geoFace(f,4,0), correct_fcent[0][f], prec);

    ensure_equals("incorrect entry " + std::to_string(f) + " in geoFace-cy",
                    geoFace(f,5,0), correct_fcent[1][f], prec);

    ensure_equals("incorrect entry " + std::to_string(f) + " in geoFace-cz",
                    geoFace(f,6,0), correct_fcent[2][f], prec);
  }
}

//! Generate and test element-geometry vector for a single tetrahedron
template<> template<>
void DerivedData_object::test< 61 >() {
  set_test_name( "Element-geometry (genGeoElemTet) for a tetrahedron" );

  // coordinates of tetrahedron vertices
  tk::UnsMesh::Coords coord {{ {1.0, 0.0, 0.0, 0.0},
                               {0.0, 0.0, 1.0, 0.0},
                               {0.0, 0.0, 0.0, 1.0} }};

  // element-node connectivity
  std::vector< std::size_t > inpoel { 0, 3, 2, 1 };

  // get element-geometries
  auto geoElem = tk::genGeoElemTet( inpoel, coord );

  // correct element-volume
  tk::real correct_vole { 1.0/6.0 };

  // correct element-centroid
  tk::UnsMesh::Coords correct_ecent {{ {1.0/4.0},
                                       {1.0/4.0},
                                       {1.0/4.0} }};

  tk::real prec = std::numeric_limits< tk::real >::epsilon();

  ensure_equals("incorrect entry in geoElem-vol",
                  geoElem(0,0,0), correct_vole, prec);

  ensure_equals("incorrect entry in geoElem-cx",
                  geoElem(0,1,0), correct_ecent[0][0], prec);

  ensure_equals("incorrect entry in geoElem-cy",
                  geoElem(0,2,0), correct_ecent[1][0], prec);

  ensure_equals("incorrect entry in geoElem-cz",
                  geoElem(0,3,0), correct_ecent[2][0], prec);
}

#if defined(STRICT_GNUC)
  #pragma GCC diagnostic pop
#endif

} // tut::

#endif  // DOXYGEN_GENERATING_OUTPUT<|MERGE_RESOLUTION|>--- conflicted
+++ resolved
@@ -3138,129 +3138,6 @@
   }
 }
 
-<<<<<<< HEAD
-=======
-//! Generate and test boundary-element vector for tet-only mesh
-template<> template<>
-void DerivedData_object::test< 68 >() {
-  set_test_name( "genBelemTet for tetrahedra" );
-
-  std::map< int, std::vector< std::size_t > > bface;
-
-  // Create unstructured-mesh object to read into
-  tk::UnsMesh inmesh;
-  // Read in mesh from file
-  std::string infile( tk::regression_dir() +
-                      "/meshconv/gmsh_output/box_24_ss1.exo" );
-  tk::ExodusIIMeshReader er( infile );
-  std::map< int, std::vector< std::size_t > > faceid;
-  er.readSidesetFaces( bface, faceid );
-
-  auto nbfac = tk::sumvalsize(bface);
-
-  // Test if the number of boundary faces is correct
-  ensure_equals( "total number of boundary faces incorrect",
-                 nbfac, 24 );
-
-  // Mesh connectivity for simple tetrahedron-only mesh
-  std::vector< std::size_t > inpoel { 12, 14,  9, 11,
-                                      10, 14, 13, 12,
-                                      14, 13, 12,  9,
-                                      10, 14, 12, 11,
-                                       1, 14,  5, 11,
-                                       7,  6, 10, 12,
-                                      14,  8,  5, 10,
-                                       8,  7, 10, 13,
-                                       7, 13,  3, 12,
-                                       1,  4, 14,  9,
-                                      13,  4,  3,  9,
-                                       3,  2, 12,  9,
-                                       4,  8, 14, 13,
-                                       6,  5, 10, 11,
-                                       1,  2,  9, 11,
-                                       2,  6, 12, 11,
-                                       6, 10, 12, 11,
-                                       2, 12,  9, 11,
-                                       5, 14, 10, 11,
-                                      14,  8, 10, 13,
-                                      13,  3, 12,  9,
-                                       7, 10, 13, 12,
-                                      14,  4, 13,  9,
-                                      14,  1,  9, 11 };
-
-  // Boundary-face node connectivity
-  std::vector< std::size_t > triinpoel {  2,  9,  3,
-                                          1,  9,  2,
-                                          3,  9,  4,
-                                          1,  4,  9,
-                                          7, 10,  6,
-                                          6, 10,  5,
-                                          8, 10,  7,
-                                         10,  8,  5,
-                                          6, 11,  2,
-                                          2, 11,  1,
-                                         11,  6,  5,
-                                         11,  5,  1,
-                                          3, 12,  2,
-                                         12,  6,  2,
-                                          7, 12,  3,
-                                         12,  7,  6,
-                                         13,  7,  3,
-                                          4, 13,  3,
-                                         13,  8,  7,
-                                          8, 13,  4,
-                                          5,  8, 14,
-                                          1,  5, 14,
-                                          4, 14,  8,
-                                          1, 14,  4 };
-
-  // Correct boundary elements
-  std::vector< std::size_t > correct_belem{ 12,
-                                            15,
-                                            11,
-                                            10,
-                                             6,
-                                            14,
-                                             8,
-                                             7,
-                                            16,
-                                            15,
-                                            14,
-                                             5,
-                                            12,
-                                            16,
-                                             9,
-                                             6,
-                                             9,
-                                            11,
-                                             8,
-                                            13,
-                                             7,
-                                             5,
-                                            13,
-                                            10 };
-
-  // Shift node IDs to start from zero
-  tk::shiftToZero( inpoel );
-  tk::shiftToZero( triinpoel );
-
-  auto esup = tk::genEsup( inpoel, 4 );
-  auto esuel = tk::genEsuelTet( inpoel, esup );
-  auto nipfac = tk::genNipfac( 4, nbfac, esuel );
-  auto inpofa = tk::genInpofaTet( nipfac, nbfac, inpoel, triinpoel, esuel );
-  auto belem = tk::genBelemTet( nbfac, inpofa, esup );
-
-  ensure_equals( "total number of entries in belem is incorrect",
-                 belem.size(), correct_belem.size() );
-
-  for(std::size_t i=0 ; i<belem.size(); ++i)
-  {
-    ensure_equals("incorrect entry " + std::to_string(i) + " in belem",
-                    belem[i], correct_belem[i]-1);
-  }
-}
-
->>>>>>> 47bf31d8
 //! Generate and test face-geometry vector for a single tetrahedron
 template<> template<>
 void DerivedData_object::test< 60 >() {
