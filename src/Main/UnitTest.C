--- conflicted
+++ resolved
@@ -371,15 +371,8 @@
   stop( mpipass );
 }
 
-<<<<<<< HEAD
-=======
 #if defined(STRICT_GNUC)
   #pragma GCC diagnostic pop
 #endif
 
-#include "NoWarning/charmchild.def.h"
-#include "NoWarning/charmtimer.def.h"
-#include "NoWarning/migrated.def.h"
-#include "NoWarning/testarray.def.h"
->>>>>>> 655f6e55
 #include "NoWarning/unittest.def.h"