--- conflicted
+++ resolved
@@ -23,12 +23,9 @@
                            ${BRIGAND_INCLUDE_DIRS}
                            ${CHARM_INCLUDE_DIRS}
                            ${PEGTL_INCLUDE_DIRS}
-<<<<<<< HEAD
                            ${MPI_CXX_INCLUDE_DIRS}
                            ${MPI_CXX_INCLUDE_PATH}
-=======
                            ${PROJECT_BINARY_DIR}/../Base
->>>>>>> 764259fe
                            ${PROJECT_BINARY_DIR}/../Main
                            ${PROJECT_BINARY_DIR}/../LinSys
                            ${PROJECT_BINARY_DIR}/../LoadBalance
