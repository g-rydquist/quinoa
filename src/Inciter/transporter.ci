// *****************************************************************************
/*!
  \file      src/Inciter/transporter.ci
  \copyright 2012-2015, J. Bakosi, 2016-2018, Los Alamos National Security, LLC.
  \brief     Charm++ module interface file for Transporter
  \details   Charm++ module interface file for Transporter
*/
// *****************************************************************************

module transporter {

  include "Types.h";

  namespace inciter {

    chare Transporter {
      entry Transporter();
      entry [reductiontarget] void load( uint64_t nelem, uint64_t npoin );
      entry [reductiontarget] void partition();
      entry [reductiontarget] void bounds();
      entry [reductiontarget] void distributed();
      entry [reductiontarget] void refinserted( int error );
      entry [reductiontarget] void discinserted();
      entry [reductiontarget] void disccreated();
      entry [reductiontarget] void workinserted();
      entry [reductiontarget] void matched( std::size_t extra );
      entry [reductiontarget] void refined( std::size_t nelem,
                                            std::size_t npoin );
<<<<<<< HEAD
      entry [reductiontarget] void queried();
      entry [reductiontarget] void responded();
      entry [reductiontarget] void flattened();
=======
>>>>>>> 764259fe
      entry [reductiontarget] void comfinal();
      entry [reductiontarget] void totalvol( tk::real v );
      entry [reductiontarget] void vol();
      entry [reductiontarget] void minstat( tk::real d0, tk::real d1,
                                            tk::real d2);
      entry [reductiontarget] void maxstat( tk::real d0, tk::real d1,
                                            tk::real d2 );
      entry [reductiontarget] void sumstat( tk::real d0, tk::real d1,
                                            tk::real d2, tk::real d3,
                                            tk::real d4, tk::real d5 );
      entry [reductiontarget] void pdfstat( CkReductionMsg* msg );
      entry [reductiontarget] void diagnostics( CkReductionMsg* msg );
      entry [reductiontarget] void start();
      entry [reductiontarget] void next();
      entry [reductiontarget] void advance( tk::real );
      entry [reductiontarget] void finish();

      entry void pepartitioned();
      entry void pedistributed();
      entry void chbnd();
      entry void chcomm();
      entry void chmask();
      entry void chreordered();
      entry void chbounds();

      entry void chcreated();
      entry void chbndface();
      entry void chcomfac();
      entry void chghost();
      entry void chadj();

      // SDAG code follows. See http://charm.cs.illinois.edu/manuals/html/
      // charm++/manual.html, Sec. "Structured Control Flow: Structured Dagger".

      entry void wait4stat() {
        when minstat_complete(), maxstat_complete(), sumstat_complete(),
             pdfstat_complete(), com_complete() serial "stat" { stat(); } };

      entry void minstat_complete();
      entry void maxstat_complete();
      entry void sumstat_complete();
      entry void pdfstat_complete();
      entry void com_complete();
    }

  } // inciter::

}<|MERGE_RESOLUTION|>--- conflicted
+++ resolved
@@ -26,12 +26,8 @@
       entry [reductiontarget] void matched( std::size_t extra );
       entry [reductiontarget] void refined( std::size_t nelem,
                                             std::size_t npoin );
-<<<<<<< HEAD
       entry [reductiontarget] void queried();
       entry [reductiontarget] void responded();
-      entry [reductiontarget] void flattened();
-=======
->>>>>>> 764259fe
       entry [reductiontarget] void comfinal();
       entry [reductiontarget] void totalvol( tk::real v );
       entry [reductiontarget] void vol();
