cmake_minimum_required(VERSION 2.8.5)

project(PDE CXX)

add_library(PDE
            ProblemCommon.cpp
            PDEStack.cpp
            Limiter.cpp
            PrefIndicator.cpp
            Reconstruction.cpp
            ConfigureTransport.cpp
            ConfigureCompFlow.cpp
            ConfigureMultiMat.cpp
<<<<<<< HEAD
            CGPDE.cpp
=======
            DGPDE.cpp
>>>>>>> 09be3271
            CompFlow/RiemannFactory.cpp
            MultiMat/RiemannFactory.cpp)

target_include_directories(PDE PUBLIC
                           ${QUINOA_SOURCE_DIR}
                           ${QUINOA_SOURCE_DIR}/Base
                           ${QUINOA_SOURCE_DIR}/Control
                           ${QUINOA_SOURCE_DIR}/Inciter
                           ${QUINOA_SOURCE_DIR}/Mesh
                           ${QUINOA_SOURCE_DIR}/PDE
                           ${BRIGAND_INCLUDE_DIRS}
                           ${PEGTL_INCLUDE_DIRS}
                           ${HIGHWAYHASH_INCLUDE_DIRS}
                           ${CHARM_INCLUDE_DIRS}
                           ${PROJECT_BINARY_DIR}/../Main)

set_target_properties(PDE PROPERTIES LIBRARY_OUTPUT_NAME quinoa_pde)

INSTALL(TARGETS PDE
  	RUNTIME DESTINATION ${CMAKE_INSTALL_BINDIR} COMPONENT Runtime
  	LIBRARY DESTINATION ${CMAKE_INSTALL_LIBDIR} COMPONENT Runtime
 	ARCHIVE DESTINATION ${CMAKE_INSTALL_LIBDIR} COMPONENT Development)

# Configure target for numerical integrals
add_subdirectory(Integrate)

# Configure targets for physics and problem types
add_subdirectory(Transport/Physics)
add_subdirectory(Transport/Problem)
add_subdirectory(CompFlow/Physics)
add_subdirectory(CompFlow/Problem)
add_subdirectory(MultiMat/Problem)<|MERGE_RESOLUTION|>--- conflicted
+++ resolved
@@ -11,11 +11,8 @@
             ConfigureTransport.cpp
             ConfigureCompFlow.cpp
             ConfigureMultiMat.cpp
-<<<<<<< HEAD
             CGPDE.cpp
-=======
             DGPDE.cpp
->>>>>>> 09be3271
             CompFlow/RiemannFactory.cpp
             MultiMat/RiemannFactory.cpp)
 
